--- conflicted
+++ resolved
@@ -1,129 +1,3 @@
-<<<<<<< HEAD
-/**
- * @author       Richard Davey <rich@photonstorm.com>
- * @copyright    2020 Photon Storm Ltd.
- * @license      {@link https://opensource.org/licenses/MIT|MIT License}
- */
-
-/**
- * Provides methods used for setting the WebGL rendering pipeline of a Game Object.
- *
- * @namespace Phaser.GameObjects.Components.Pipeline
- * @webglOnly
- * @since 3.0.0
- */
-
-var Pipeline = {
-
-    /**
-     * The initial WebGL pipeline of this Game Object.
-     *
-     * @name Phaser.GameObjects.Components.Pipeline#defaultPipeline
-     * @type {Phaser.Renderer.WebGL.WebGLPipeline}
-     * @default null
-     * @webglOnly
-     * @since 3.0.0
-     */
-    defaultPipeline: null,
-
-    /**
-     * The current WebGL pipeline of this Game Object.
-     *
-     * @name Phaser.GameObjects.Components.Pipeline#pipeline
-     * @type {Phaser.Renderer.WebGL.WebGLPipeline}
-     * @default null
-     * @webglOnly
-     * @since 3.0.0
-     */
-    pipeline: null,
-
-    /**
-     * Sets the initial WebGL Pipeline of this Game Object.
-     *
-     * This should only be called during the instantiation of the Game Object.
-     *
-     * @method Phaser.GameObjects.Components.Pipeline#initPipeline
-     * @webglOnly
-     * @since 3.0.0
-     *
-     * @param {string} [pipelineName=MultiPipeline] - The name of the pipeline to set on this Game Object. Defaults to the Multi Pipeline.
-     *
-     * @return {boolean} `true` if the pipeline was set successfully, otherwise `false`.
-     */
-    initPipeline: function (pipelineName)
-    {
-        if (pipelineName === undefined) { pipelineName = 'MultiPipeline'; }
-
-        var renderer = this.scene.sys.game.renderer;
-
-        if (renderer && renderer.gl && renderer.hasPipeline(pipelineName))
-        {
-            this.defaultPipeline = renderer.getPipeline(pipelineName);
-            this.pipeline = this.defaultPipeline;
-
-            return true;
-        }
-
-        return false;
-    },
-
-    /**
-     * Sets the active WebGL Pipeline of this Game Object.
-     *
-     * @method Phaser.GameObjects.Components.Pipeline#setPipeline
-     * @webglOnly
-     * @since 3.0.0
-     *
-     * @param {string} pipelineName - The name of the pipeline to set on this Game Object.
-     *
-     * @return {this} This Game Object instance.
-     */
-    setPipeline: function (pipelineName)
-    {
-        var renderer = this.scene.sys.game.renderer;
-
-        if (renderer && renderer.gl && renderer.hasPipeline(pipelineName))
-        {
-            this.pipeline = renderer.getPipeline(pipelineName);
-        }
-
-        return this;
-    },
-
-    /**
-     * Resets the WebGL Pipeline of this Game Object back to the default it was created with.
-     *
-     * @method Phaser.GameObjects.Components.Pipeline#resetPipeline
-     * @webglOnly
-     * @since 3.0.0
-     *
-     * @return {boolean} `true` if the pipeline was set successfully, otherwise `false`.
-     */
-    resetPipeline: function ()
-    {
-        this.pipeline = this.defaultPipeline;
-
-        return (this.pipeline !== null);
-    },
-
-    /**
-     * Gets the name of the WebGL Pipeline this Game Object is currently using.
-     *
-     * @method Phaser.GameObjects.Components.Pipeline#getPipelineName
-     * @webglOnly
-     * @since 3.0.0
-     *
-     * @return {string} The string-based name of the pipeline being used by this Game Object.
-     */
-    getPipelineName: function ()
-    {
-        return this.pipeline.name;
-    }
-
-};
-
-module.exports = Pipeline;
-=======
 /**
  * @author       Richard Davey <rich@photonstorm.com>
  * @copyright    2020 Photon Storm Ltd.
@@ -251,5 +125,4 @@
 
 };
 
-module.exports = Pipeline;
->>>>>>> af272842
+module.exports = Pipeline;