<<<<<<< HEAD
/**
 * @author       Richard Davey <rich@photonstorm.com>
 * @author       Felipe Alfonso <@bitnenfer>
 * @copyright    2020 Photon Storm Ltd.
 * @license      {@link https://opensource.org/licenses/MIT|MIT License}
 */

var ArrayUtils = require('../../utils/array');
var BlendModes = require('../../renderer/BlendModes');
var Class = require('../../utils/Class');
var Components = require('../components');
var Events = require('../events');
var GameObject = require('../GameObject');
var GameObjectEvents = require('../events');
var Rectangle = require('../../geom/rectangle/Rectangle');
var Render = require('./ContainerRender');
var Union = require('../../geom/rectangle/Union');
var Vector2 = require('../../math/Vector2');

/**
 * @classdesc
 * A Container Game Object.
 *
 * A Container, as the name implies, can 'contain' other types of Game Object.
 * When a Game Object is added to a Container, the Container becomes responsible for the rendering of it.
 * By default it will be removed from the Display List and instead added to the Containers own internal list.
 *
 * The position of the Game Object automatically becomes relative to the position of the Container.
 *
 * The origin of a Container is 0x0 (in local space) and that cannot be changed. The children you add to the
 * Container should be positioned with this value in mind. I.e. you should treat 0x0 as being the center of
 * the Container, and position children positively and negative around it as required.
 *
 * When the Container is rendered, all of its children are rendered as well, in the order in which they exist
 * within the Container. Container children can be repositioned using methods such as `MoveUp`, `MoveDown` and `SendToBack`.
 *
 * If you modify a transform property of the Container, such as `Container.x` or `Container.rotation` then it will
 * automatically influence all children as well.
 *
 * Containers can include other Containers for deeply nested transforms.
 *
 * Containers can have masks set on them and can be used as a mask too. However, Container children cannot be masked.
 * The masks do not 'stack up'. Only a Container on the root of the display list will use its mask.
 *
 * Containers can be enabled for input. Because they do not have a texture you need to provide a shape for them
 * to use as their hit area. Container children can also be enabled for input, independent of the Container.
 *
 * Containers can be given a physics body for either Arcade Physics, Impact Physics or Matter Physics. However,
 * if Container _children_ are enabled for physics you may get unexpected results, such as offset bodies,
 * if the Container itself, or any of its ancestors, is positioned anywhere other than at 0 x 0. Container children
 * with physics do not factor in the Container due to the excessive extra calculations needed. Please structure
 * your game to work around this.
 *
 * It's important to understand the impact of using Containers. They add additional processing overhead into
 * every one of their children. The deeper you nest them, the more the cost escalates. This is especially true
 * for input events. You also loose the ability to set the display depth of Container children in the same
 * flexible manner as those not within them. In short, don't use them for the sake of it. You pay a small cost
 * every time you create one, try to structure your game around avoiding that where possible.
 *
 * @class Container
 * @extends Phaser.GameObjects.GameObject
 * @memberof Phaser.GameObjects
 * @constructor
 * @since 3.4.0
 *
 * @extends Phaser.GameObjects.Components.AlphaSingle
 * @extends Phaser.GameObjects.Components.BlendMode
 * @extends Phaser.GameObjects.Components.ComputedSize
 * @extends Phaser.GameObjects.Components.Depth
 * @extends Phaser.GameObjects.Components.Mask
 * @extends Phaser.GameObjects.Components.Transform
 * @extends Phaser.GameObjects.Components.Visible
 *
 * @param {Phaser.Scene} scene - The Scene to which this Game Object belongs. A Game Object can only belong to one Scene at a time.
 * @param {number} [x=0] - The horizontal position of this Game Object in the world.
 * @param {number} [y=0] - The vertical position of this Game Object in the world.
 * @param {Phaser.GameObjects.GameObject[]} [children] - An optional array of Game Objects to add to this Container.
 */
var Container = new Class({

    Extends: GameObject,

    Mixins: [
        Components.AlphaSingle,
        Components.BlendMode,
        Components.ComputedSize,
        Components.Depth,
        Components.Mask,
        Components.Transform,
        Components.Visible,
        Render
    ],

    initialize:

    function Container (scene, x, y, children)
    {
        GameObject.call(this, scene, 'Container');

        /**
         * An array holding the children of this Container.
         *
         * @name Phaser.GameObjects.Container#list
         * @type {Phaser.GameObjects.GameObject[]}
         * @since 3.4.0
         */
        this.list = [];

        /**
         * Does this Container exclusively manage its children?
         *
         * The default is `true` which means a child added to this Container cannot
         * belong in another Container, which includes the Scene display list.
         *
         * If you disable this then this Container will no longer exclusively manage its children.
         * This allows you to create all kinds of interesting graphical effects, such as replicating
         * Game Objects without reparenting them all over the Scene.
         * However, doing so will prevent children from receiving any kind of input event or have
         * their physics bodies work by default, as they're no longer a single entity on the
         * display list, but are being replicated where-ever this Container is.
         *
         * @name Phaser.GameObjects.Container#exclusive
         * @type {boolean}
         * @default true
         * @since 3.4.0
         */
        this.exclusive = true;

        /**
         * Containers can have an optional maximum size. If set to anything above 0 it
         * will constrict the addition of new Game Objects into the Container, capping off
         * the maximum limit the Container can grow in size to.
         *
         * @name Phaser.GameObjects.Container#maxSize
         * @type {integer}
         * @default -1
         * @since 3.4.0
         */
        this.maxSize = -1;

        /**
         * The cursor position.
         *
         * @name Phaser.GameObjects.Container#position
         * @type {integer}
         * @since 3.4.0
         */
        this.position = 0;

        /**
         * Internal Transform Matrix used for local space conversion.
         *
         * @name Phaser.GameObjects.Container#localTransform
         * @type {Phaser.GameObjects.Components.TransformMatrix}
         * @since 3.4.0
         */
        this.localTransform = new Components.TransformMatrix();

        /**
         * Internal temporary Transform Matrix used to avoid object creation.
         *
         * @name Phaser.GameObjects.Container#tempTransformMatrix
         * @type {Phaser.GameObjects.Components.TransformMatrix}
         * @private
         * @since 3.4.0
         */
        this.tempTransformMatrix = new Components.TransformMatrix();

        /**
         * A reference to the Scene Display List.
         *
         * @name Phaser.GameObjects.Container#_displayList
         * @type {Phaser.GameObjects.DisplayList}
         * @private
         * @since 3.4.0
         */
        this._displayList = scene.sys.displayList;

        /**
         * The property key to sort by.
         *
         * @name Phaser.GameObjects.Container#_sortKey
         * @type {string}
         * @private
         * @since 3.4.0
         */
        this._sortKey = '';

        /**
         * A reference to the Scene Systems Event Emitter.
         *
         * @name Phaser.GameObjects.Container#_sysEvents
         * @type {Phaser.Events.EventEmitter}
         * @private
         * @since 3.9.0
         */
        this._sysEvents = scene.sys.events;

        /**
         * The horizontal scroll factor of this Container.
         *
         * The scroll factor controls the influence of the movement of a Camera upon this Container.
         *
         * When a camera scrolls it will change the location at which this Container is rendered on-screen.
         * It does not change the Containers actual position values.
         *
         * For a Container, setting this value will only update the Container itself, not its children.
         * If you wish to change the scrollFactor of the children as well, use the `setScrollFactor` method.
         *
         * A value of 1 means it will move exactly in sync with a camera.
         * A value of 0 means it will not move at all, even if the camera moves.
         * Other values control the degree to which the camera movement is mapped to this Container.
         *
         * Please be aware that scroll factor values other than 1 are not taken in to consideration when
         * calculating physics collisions. Bodies always collide based on their world position, but changing
         * the scroll factor is a visual adjustment to where the textures are rendered, which can offset
         * them from physics bodies if not accounted for in your code.
         *
         * @name Phaser.GameObjects.Container#scrollFactorX
         * @type {number}
         * @default 1
         * @since 3.0.0
         */
        this.scrollFactorX = 1;

        /**
         * The vertical scroll factor of this Container.
         *
         * The scroll factor controls the influence of the movement of a Camera upon this Container.
         *
         * When a camera scrolls it will change the location at which this Container is rendered on-screen.
         * It does not change the Containers actual position values.
         *
         * For a Container, setting this value will only update the Container itself, not its children.
         * If you wish to change the scrollFactor of the children as well, use the `setScrollFactor` method.
         *
         * A value of 1 means it will move exactly in sync with a camera.
         * A value of 0 means it will not move at all, even if the camera moves.
         * Other values control the degree to which the camera movement is mapped to this Container.
         *
         * Please be aware that scroll factor values other than 1 are not taken in to consideration when
         * calculating physics collisions. Bodies always collide based on their world position, but changing
         * the scroll factor is a visual adjustment to where the textures are rendered, which can offset
         * them from physics bodies if not accounted for in your code.
         *
         * @name Phaser.GameObjects.Container#scrollFactorY
         * @type {number}
         * @default 1
         * @since 3.0.0
         */
        this.scrollFactorY = 1;

        this.setPosition(x, y);

        this.clearAlpha();

        this.setBlendMode(BlendModes.SKIP_CHECK);

        if (children)
        {
            this.add(children);
        }
    },

    /**
     * Internal value to allow Containers to be used for input and physics.
     * Do not change this value. It has no effect other than to break things.
     *
     * @name Phaser.GameObjects.Container#originX
     * @type {number}
     * @readonly
     * @since 3.4.0
     */
    originX: {

        get: function ()
        {
            return 0.5;
        }

    },

    /**
     * Internal value to allow Containers to be used for input and physics.
     * Do not change this value. It has no effect other than to break things.
     *
     * @name Phaser.GameObjects.Container#originY
     * @type {number}
     * @readonly
     * @since 3.4.0
     */
    originY: {

        get: function ()
        {
            return 0.5;
        }

    },

    /**
     * Internal value to allow Containers to be used for input and physics.
     * Do not change this value. It has no effect other than to break things.
     *
     * @name Phaser.GameObjects.Container#displayOriginX
     * @type {number}
     * @readonly
     * @since 3.4.0
     */
    displayOriginX: {

        get: function ()
        {
            return this.width * 0.5;
        }

    },

    /**
     * Internal value to allow Containers to be used for input and physics.
     * Do not change this value. It has no effect other than to break things.
     *
     * @name Phaser.GameObjects.Container#displayOriginY
     * @type {number}
     * @readonly
     * @since 3.4.0
     */
    displayOriginY: {

        get: function ()
        {
            return this.height * 0.5;
        }

    },

    /**
     * Does this Container exclusively manage its children?
     *
     * The default is `true` which means a child added to this Container cannot
     * belong in another Container, which includes the Scene display list.
     *
     * If you disable this then this Container will no longer exclusively manage its children.
     * This allows you to create all kinds of interesting graphical effects, such as replicating
     * Game Objects without reparenting them all over the Scene.
     * However, doing so will prevent children from receiving any kind of input event or have
     * their physics bodies work by default, as they're no longer a single entity on the
     * display list, but are being replicated where-ever this Container is.
     *
     * @method Phaser.GameObjects.Container#setExclusive
     * @since 3.4.0
     *
     * @param {boolean} [value=true] - The exclusive state of this Container.
     *
     * @return {this} This Container.
     */
    setExclusive: function (value)
    {
        if (value === undefined) { value = true; }

        this.exclusive = value;

        return this;
    },

    /**
     * Gets the bounds of this Container. It works by iterating all children of the Container,
     * getting their respective bounds, and then working out a min-max rectangle from that.
     * It does not factor in if the children render or not, all are included.
     *
     * Some children are unable to return their bounds, such as Graphics objects, in which case
     * they are skipped.
     *
     * Depending on the quantity of children in this Container it could be a really expensive call,
     * so cache it and only poll it as needed.
     *
     * The values are stored and returned in a Rectangle object.
     *
     * @method Phaser.GameObjects.Container#getBounds
     * @since 3.4.0
     *
     * @param {Phaser.Geom.Rectangle} [output] - A Geom.Rectangle object to store the values in. If not provided a new Rectangle will be created.
     *
     * @return {Phaser.Geom.Rectangle} The values stored in the output object.
     */
    getBounds: function (output)
    {
        if (output === undefined) { output = new Rectangle(); }

        output.setTo(this.x, this.y, 0, 0);

        if (this.parentContainer)
        {
            var parentMatrix = this.parentContainer.getBoundsTransformMatrix();
            var transformedPosition = parentMatrix.transformPoint(this.x, this.y);

            output.setTo(transformedPosition.x, transformedPosition.y, 0, 0);
        }

        if (this.list.length > 0)
        {
            var children = this.list;
            var tempRect = new Rectangle();
            var hasSetFirst = false;

            output.setEmpty();

            for (var i = 0; i < children.length; i++)
            {
                var entry = children[i];

                if (entry.getBounds)
                {
                    entry.getBounds(tempRect);

                    if (!hasSetFirst)
                    {
                        output.setTo(tempRect.x, tempRect.y, tempRect.width, tempRect.height);
                        hasSetFirst = true;
                    }
                    else
                    {
                        Union(tempRect, output, output);
                    }
                }
            }
        }

        return output;
    },

    /**
     * Internal add handler.
     *
     * @method Phaser.GameObjects.Container#addHandler
     * @private
     * @since 3.4.0
     *
     * @param {Phaser.GameObjects.GameObject} gameObject - The Game Object that was just added to this Container.
     */
    addHandler: function (gameObject)
    {
        gameObject.once(Events.DESTROY, this.remove, this);

        if (this.exclusive)
        {
            this._displayList.remove(gameObject);

            if (gameObject.parentContainer)
            {
                gameObject.parentContainer.remove(gameObject);
            }

            gameObject.parentContainer = this;
        }

        //  Is only on the Display List via this Container
        if (!this.scene.sys.displayList.exists(gameObject))
        {
            gameObject.emit(GameObjectEvents.ADDED_TO_SCENE, gameObject, this.scene);
        }
    },

    /**
     * Internal remove handler.
     *
     * @method Phaser.GameObjects.Container#removeHandler
     * @private
     * @since 3.4.0
     *
     * @param {Phaser.GameObjects.GameObject} gameObject - The Game Object that was just removed from this Container.
     */
    removeHandler: function (gameObject)
    {
        gameObject.off(Events.DESTROY, this.remove);

        if (this.exclusive)
        {
            gameObject.parentContainer = null;
        }

        //  Is only on the Display List via this Container
        if (!this.scene.sys.displayList.exists(gameObject))
        {
            gameObject.emit(GameObjectEvents.REMOVED_FROM_SCENE, gameObject, this.scene);
        }
    },

    /**
     * Takes a Point-like object, such as a Vector2, Geom.Point or object with public x and y properties,
     * and transforms it into the space of this Container, then returns it in the output object.
     *
     * @method Phaser.GameObjects.Container#pointToContainer
     * @since 3.4.0
     *
     * @param {(object|Phaser.Geom.Point|Phaser.Math.Vector2)} source - The Source Point to be transformed.
     * @param {(object|Phaser.Geom.Point|Phaser.Math.Vector2)} [output] - A destination object to store the transformed point in. If none given a Vector2 will be created and returned.
     *
     * @return {(object|Phaser.Geom.Point|Phaser.Math.Vector2)} The transformed point.
     */
    pointToContainer: function (source, output)
    {
        if (output === undefined) { output = new Vector2(); }

        if (this.parentContainer)
        {
            this.parentContainer.pointToContainer(source, output);
        }
        else
        {
            output = new Vector2(source.x, source.y);
        }

        var tempMatrix = this.tempTransformMatrix;

        //  No need to loadIdentity because applyITRS overwrites every value anyway
        tempMatrix.applyITRS(this.x, this.y, this.rotation, this.scaleX, this.scaleY);

        tempMatrix.invert();

        tempMatrix.transformPoint(source.x, source.y, output);

        return output;
    },

    /**
     * Returns the world transform matrix as used for Bounds checks.
     *
     * The returned matrix is temporal and shouldn't be stored.
     *
     * @method Phaser.GameObjects.Container#getBoundsTransformMatrix
     * @since 3.4.0
     *
     * @return {Phaser.GameObjects.Components.TransformMatrix} The world transform matrix.
     */
    getBoundsTransformMatrix: function ()
    {
        return this.getWorldTransformMatrix(this.tempTransformMatrix, this.localTransform);
    },

    /**
     * Adds the given Game Object, or array of Game Objects, to this Container.
     *
     * Each Game Object must be unique within the Container.
     *
     * @method Phaser.GameObjects.Container#add
     * @since 3.4.0
     *
     * @param {Phaser.GameObjects.GameObject|Phaser.GameObjects.GameObject[]} child - The Game Object, or array of Game Objects, to add to the Container.
     *
     * @return {this} This Container instance.
     */
    add: function (child)
    {
        ArrayUtils.Add(this.list, child, this.maxSize, this.addHandler, this);

        return this;
    },

    /**
     * Adds the given Game Object, or array of Game Objects, to this Container at the specified position.
     *
     * Existing Game Objects in the Container are shifted up.
     *
     * Each Game Object must be unique within the Container.
     *
     * @method Phaser.GameObjects.Container#addAt
     * @since 3.4.0
     *
     * @param {Phaser.GameObjects.GameObject|Phaser.GameObjects.GameObject[]} child - The Game Object, or array of Game Objects, to add to the Container.
     * @param {integer} [index=0] - The position to insert the Game Object/s at.
     *
     * @return {this} This Container instance.
     */
    addAt: function (child, index)
    {
        ArrayUtils.AddAt(this.list, child, index, this.maxSize, this.addHandler, this);

        return this;
    },

    /**
     * Returns the Game Object at the given position in this Container.
     *
     * @method Phaser.GameObjects.Container#getAt
     * @since 3.4.0
     *
     * @param {integer} index - The position to get the Game Object from.
     *
     * @return {?Phaser.GameObjects.GameObject} The Game Object at the specified index, or `null` if none found.
     */
    getAt: function (index)
    {
        return this.list[index];
    },

    /**
     * Returns the index of the given Game Object in this Container.
     *
     * @method Phaser.GameObjects.Container#getIndex
     * @since 3.4.0
     *
     * @param {Phaser.GameObjects.GameObject} child - The Game Object to search for in this Container.
     *
     * @return {integer} The index of the Game Object in this Container, or -1 if not found.
     */
    getIndex: function (child)
    {
        return this.list.indexOf(child);
    },

    /**
     * Sort the contents of this Container so the items are in order based on the given property.
     * For example: `sort('alpha')` would sort the elements based on the value of their `alpha` property.
     *
     * @method Phaser.GameObjects.Container#sort
     * @since 3.4.0
     *
     * @param {string} property - The property to lexically sort by.
     * @param {function} [handler] - Provide your own custom handler function. Will receive 2 children which it should compare and return a boolean.
     *
     * @return {this} This Container instance.
     */
    sort: function (property, handler)
    {
        if (!property)
        {
            return this;
        }

        if (handler === undefined)
        {
            handler = function (childA, childB)
            {
                return childA[property] - childB[property];
            };
        }

        ArrayUtils.StableSort(this.list, handler);

        return this;
    },

    /**
     * Searches for the first instance of a child with its `name` property matching the given argument.
     * Should more than one child have the same name only the first is returned.
     *
     * @method Phaser.GameObjects.Container#getByName
     * @since 3.4.0
     *
     * @param {string} name - The name to search for.
     *
     * @return {?Phaser.GameObjects.GameObject} The first child with a matching name, or `null` if none were found.
     */
    getByName: function (name)
    {
        return ArrayUtils.GetFirst(this.list, 'name', name);
    },

    /**
     * Returns a random Game Object from this Container.
     *
     * @method Phaser.GameObjects.Container#getRandom
     * @since 3.4.0
     *
     * @param {integer} [startIndex=0] - An optional start index.
     * @param {integer} [length] - An optional length, the total number of elements (from the startIndex) to choose from.
     *
     * @return {?Phaser.GameObjects.GameObject} A random child from the Container, or `null` if the Container is empty.
     */
    getRandom: function (startIndex, length)
    {
        return ArrayUtils.GetRandom(this.list, startIndex, length);
    },

    /**
     * Gets the first Game Object in this Container.
     *
     * You can also specify a property and value to search for, in which case it will return the first
     * Game Object in this Container with a matching property and / or value.
     *
     * For example: `getFirst('visible', true)` would return the first Game Object that had its `visible` property set.
     *
     * You can limit the search to the `startIndex` - `endIndex` range.
     *
     * @method Phaser.GameObjects.Container#getFirst
     * @since 3.4.0
     *
     * @param {string} property - The property to test on each Game Object in the Container.
     * @param {*} value - The value to test the property against. Must pass a strict (`===`) comparison check.
     * @param {integer} [startIndex=0] - An optional start index to search from.
     * @param {integer} [endIndex=Container.length] - An optional end index to search up to (but not included)
     *
     * @return {?Phaser.GameObjects.GameObject} The first matching Game Object, or `null` if none was found.
     */
    getFirst: function (property, value, startIndex, endIndex)
    {
        return ArrayUtils.GetFirst(this.list, property, value, startIndex, endIndex);
    },

    /**
     * Returns all Game Objects in this Container.
     *
     * You can optionally specify a matching criteria using the `property` and `value` arguments.
     *
     * For example: `getAll('body')` would return only Game Objects that have a body property.
     *
     * You can also specify a value to compare the property to:
     *
     * `getAll('visible', true)` would return only Game Objects that have their visible property set to `true`.
     *
     * Optionally you can specify a start and end index. For example if this Container had 100 Game Objects,
     * and you set `startIndex` to 0 and `endIndex` to 50, it would return matches from only
     * the first 50 Game Objects.
     *
     * @method Phaser.GameObjects.Container#getAll
     * @since 3.4.0
     *
     * @param {string} [property] - The property to test on each Game Object in the Container.
     * @param {any} [value] - If property is set then the `property` must strictly equal this value to be included in the results.
     * @param {integer} [startIndex=0] - An optional start index to search from.
     * @param {integer} [endIndex=Container.length] - An optional end index to search up to (but not included)
     *
     * @return {Phaser.GameObjects.GameObject[]} An array of matching Game Objects from this Container.
     */
    getAll: function (property, value, startIndex, endIndex)
    {
        return ArrayUtils.GetAll(this.list, property, value, startIndex, endIndex);
    },

    /**
     * Returns the total number of Game Objects in this Container that have a property
     * matching the given value.
     *
     * For example: `count('visible', true)` would count all the elements that have their visible property set.
     *
     * You can optionally limit the operation to the `startIndex` - `endIndex` range.
     *
     * @method Phaser.GameObjects.Container#count
     * @since 3.4.0
     *
     * @param {string} property - The property to check.
     * @param {any} value - The value to check.
     * @param {integer} [startIndex=0] - An optional start index to search from.
     * @param {integer} [endIndex=Container.length] - An optional end index to search up to (but not included)
     *
     * @return {integer} The total number of Game Objects in this Container with a property matching the given value.
     */
    count: function (property, value, startIndex, endIndex)
    {
        return ArrayUtils.CountAllMatching(this.list, property, value, startIndex, endIndex);
    },

    /**
     * Swaps the position of two Game Objects in this Container.
     * Both Game Objects must belong to this Container.
     *
     * @method Phaser.GameObjects.Container#swap
     * @since 3.4.0
     *
     * @param {Phaser.GameObjects.GameObject} child1 - The first Game Object to swap.
     * @param {Phaser.GameObjects.GameObject} child2 - The second Game Object to swap.
     *
     * @return {this} This Container instance.
     */
    swap: function (child1, child2)
    {
        ArrayUtils.Swap(this.list, child1, child2);

        return this;
    },

    /**
     * Moves a Game Object to a new position within this Container.
     *
     * The Game Object must already be a child of this Container.
     *
     * The Game Object is removed from its old position and inserted into the new one.
     * Therefore the Container size does not change. Other children will change position accordingly.
     *
     * @method Phaser.GameObjects.Container#moveTo
     * @since 3.4.0
     *
     * @param {Phaser.GameObjects.GameObject} child - The Game Object to move.
     * @param {integer} index - The new position of the Game Object in this Container.
     *
     * @return {this} This Container instance.
     */
    moveTo: function (child, index)
    {
        ArrayUtils.MoveTo(this.list, child, index);

        return this;
    },

    /**
     * Removes the given Game Object, or array of Game Objects, from this Container.
     *
     * The Game Objects must already be children of this Container.
     *
     * You can also optionally call `destroy` on each Game Object that is removed from the Container.
     *
     * @method Phaser.GameObjects.Container#remove
     * @since 3.4.0
     *
     * @param {Phaser.GameObjects.GameObject|Phaser.GameObjects.GameObject[]} child - The Game Object, or array of Game Objects, to be removed from the Container.
     * @param {boolean} [destroyChild=false] - Optionally call `destroy` on each child successfully removed from this Container.
     *
     * @return {this} This Container instance.
     */
    remove: function (child, destroyChild)
    {
        var removed = ArrayUtils.Remove(this.list, child, this.removeHandler, this);

        if (destroyChild && removed)
        {
            if (!Array.isArray(removed))
            {
                removed = [ removed ];
            }

            for (var i = 0; i < removed.length; i++)
            {
                removed[i].destroy();
            }
        }

        return this;
    },

    /**
     * Removes the Game Object at the given position in this Container.
     *
     * You can also optionally call `destroy` on the Game Object, if one is found.
     *
     * @method Phaser.GameObjects.Container#removeAt
     * @since 3.4.0
     *
     * @param {integer} index - The index of the Game Object to be removed.
     * @param {boolean} [destroyChild=false] - Optionally call `destroy` on the Game Object if successfully removed from this Container.
     *
     * @return {this} This Container instance.
     */
    removeAt: function (index, destroyChild)
    {
        var removed = ArrayUtils.RemoveAt(this.list, index, this.removeHandler, this);

        if (destroyChild && removed)
        {
            removed.destroy();
        }

        return this;
    },

    /**
     * Removes the Game Objects between the given positions in this Container.
     *
     * You can also optionally call `destroy` on each Game Object that is removed from the Container.
     *
     * @method Phaser.GameObjects.Container#removeBetween
     * @since 3.4.0
     *
     * @param {integer} [startIndex=0] - An optional start index to search from.
     * @param {integer} [endIndex=Container.length] - An optional end index to search up to (but not included)
     * @param {boolean} [destroyChild=false] - Optionally call `destroy` on each Game Object successfully removed from this Container.
     *
     * @return {this} This Container instance.
     */
    removeBetween: function (startIndex, endIndex, destroyChild)
    {
        var removed = ArrayUtils.RemoveBetween(this.list, startIndex, endIndex, this.removeHandler, this);

        if (destroyChild)
        {
            for (var i = 0; i < removed.length; i++)
            {
                removed[i].destroy();
            }
        }

        return this;
    },

    /**
     * Removes all Game Objects from this Container.
     *
     * You can also optionally call `destroy` on each Game Object that is removed from the Container.
     *
     * @method Phaser.GameObjects.Container#removeAll
     * @since 3.4.0
     *
     * @param {boolean} [destroyChild=false] - Optionally call `destroy` on each Game Object successfully removed from this Container.
     *
     * @return {this} This Container instance.
     */
    removeAll: function (destroyChild)
    {
        var removed = ArrayUtils.RemoveBetween(this.list, 0, this.list.length, this.removeHandler, this);

        if (destroyChild)
        {
            for (var i = 0; i < removed.length; i++)
            {
                removed[i].destroy();
            }
        }

        return this;
    },

    /**
     * Brings the given Game Object to the top of this Container.
     * This will cause it to render on-top of any other objects in the Container.
     *
     * @method Phaser.GameObjects.Container#bringToTop
     * @since 3.4.0
     *
     * @param {Phaser.GameObjects.GameObject} child - The Game Object to bring to the top of the Container.
     *
     * @return {this} This Container instance.
     */
    bringToTop: function (child)
    {
        ArrayUtils.BringToTop(this.list, child);

        return this;
    },

    /**
     * Sends the given Game Object to the bottom of this Container.
     * This will cause it to render below any other objects in the Container.
     *
     * @method Phaser.GameObjects.Container#sendToBack
     * @since 3.4.0
     *
     * @param {Phaser.GameObjects.GameObject} child - The Game Object to send to the bottom of the Container.
     *
     * @return {this} This Container instance.
     */
    sendToBack: function (child)
    {
        ArrayUtils.SendToBack(this.list, child);

        return this;
    },

    /**
     * Moves the given Game Object up one place in this Container, unless it's already at the top.
     *
     * @method Phaser.GameObjects.Container#moveUp
     * @since 3.4.0
     *
     * @param {Phaser.GameObjects.GameObject} child - The Game Object to be moved in the Container.
     *
     * @return {this} This Container instance.
     */
    moveUp: function (child)
    {
        ArrayUtils.MoveUp(this.list, child);

        return this;
    },

    /**
     * Moves the given Game Object down one place in this Container, unless it's already at the bottom.
     *
     * @method Phaser.GameObjects.Container#moveDown
     * @since 3.4.0
     *
     * @param {Phaser.GameObjects.GameObject} child - The Game Object to be moved in the Container.
     *
     * @return {this} This Container instance.
     */
    moveDown: function (child)
    {
        ArrayUtils.MoveDown(this.list, child);

        return this;
    },

    /**
     * Reverses the order of all Game Objects in this Container.
     *
     * @method Phaser.GameObjects.Container#reverse
     * @since 3.4.0
     *
     * @return {this} This Container instance.
     */
    reverse: function ()
    {
        this.list.reverse();

        return this;
    },

    /**
     * Shuffles the all Game Objects in this Container using the Fisher-Yates implementation.
     *
     * @method Phaser.GameObjects.Container#shuffle
     * @since 3.4.0
     *
     * @return {this} This Container instance.
     */
    shuffle: function ()
    {
        ArrayUtils.Shuffle(this.list);

        return this;
    },

    /**
     * Replaces a Game Object in this Container with the new Game Object.
     * The new Game Object cannot already be a child of this Container.
     *
     * @method Phaser.GameObjects.Container#replace
     * @since 3.4.0
     *
     * @param {Phaser.GameObjects.GameObject} oldChild - The Game Object in this Container that will be replaced.
     * @param {Phaser.GameObjects.GameObject} newChild - The Game Object to be added to this Container.
     * @param {boolean} [destroyChild=false] - Optionally call `destroy` on the Game Object if successfully removed from this Container.
     *
     * @return {this} This Container instance.
     */
    replace: function (oldChild, newChild, destroyChild)
    {
        var moved = ArrayUtils.Replace(this.list, oldChild, newChild);

        if (moved)
        {
            this.addHandler(newChild);
            this.removeHandler(oldChild);

            if (destroyChild)
            {
                oldChild.destroy();
            }
        }

        return this;
    },

    /**
     * Returns `true` if the given Game Object is a direct child of this Container.
     *
     * This check does not scan nested Containers.
     *
     * @method Phaser.GameObjects.Container#exists
     * @since 3.4.0
     *
     * @param {Phaser.GameObjects.GameObject} child - The Game Object to check for within this Container.
     *
     * @return {boolean} True if the Game Object is an immediate child of this Container, otherwise false.
     */
    exists: function (child)
    {
        return (this.list.indexOf(child) > -1);
    },

    /**
     * Sets the property to the given value on all Game Objects in this Container.
     *
     * Optionally you can specify a start and end index. For example if this Container had 100 Game Objects,
     * and you set `startIndex` to 0 and `endIndex` to 50, it would return matches from only
     * the first 50 Game Objects.
     *
     * @method Phaser.GameObjects.Container#setAll
     * @since 3.4.0
     *
     * @param {string} property - The property that must exist on the Game Object.
     * @param {any} value - The value to get the property to.
     * @param {integer} [startIndex=0] - An optional start index to search from.
     * @param {integer} [endIndex=Container.length] - An optional end index to search up to (but not included)
     *
     * @return {this} This Container instance.
     */
    setAll: function (property, value, startIndex, endIndex)
    {
        ArrayUtils.SetAll(this.list, property, value, startIndex, endIndex);

        return this;
    },

    /**
     * @callback EachContainerCallback
     * @generic I - [item]
     *
     * @param {*} item - The child Game Object of the Container.
     * @param {...*} [args] - Additional arguments that will be passed to the callback, after the child.
     */

    /**
     * Passes all Game Objects in this Container to the given callback.
     *
     * A copy of the Container is made before passing each entry to your callback.
     * This protects against the callback itself modifying the Container.
     *
     * If you know for sure that the callback will not change the size of this Container
     * then you can use the more performant `Container.iterate` method instead.
     *
     * @method Phaser.GameObjects.Container#each
     * @since 3.4.0
     *
     * @param {function} callback - The function to call.
     * @param {object} [context] - Value to use as `this` when executing callback.
     * @param {...*} [args] - Additional arguments that will be passed to the callback, after the child.
     *
     * @return {this} This Container instance.
     */
    each: function (callback, context)
    {
        var args = [ null ];
        var i;
        var temp = this.list.slice();
        var len = temp.length;

        for (i = 2; i < arguments.length; i++)
        {
            args.push(arguments[i]);
        }

        for (i = 0; i < len; i++)
        {
            args[0] = temp[i];

            callback.apply(context, args);
        }

        return this;
    },

    /**
     * Passes all Game Objects in this Container to the given callback.
     *
     * Only use this method when you absolutely know that the Container will not be modified during
     * the iteration, i.e. by removing or adding to its contents.
     *
     * @method Phaser.GameObjects.Container#iterate
     * @since 3.4.0
     *
     * @param {function} callback - The function to call.
     * @param {object} [context] - Value to use as `this` when executing callback.
     * @param {...*} [args] - Additional arguments that will be passed to the callback, after the child.
     *
     * @return {this} This Container instance.
     */
    iterate: function (callback, context)
    {
        var args = [ null ];
        var i;

        for (i = 2; i < arguments.length; i++)
        {
            args.push(arguments[i]);
        }

        for (i = 0; i < this.list.length; i++)
        {
            args[0] = this.list[i];

            callback.apply(context, args);
        }

        return this;
    },

    /**
     * Sets the scroll factor of this Container and optionally all of its children.
     *
     * The scroll factor controls the influence of the movement of a Camera upon this Game Object.
     *
     * When a camera scrolls it will change the location at which this Game Object is rendered on-screen.
     * It does not change the Game Objects actual position values.
     *
     * A value of 1 means it will move exactly in sync with a camera.
     * A value of 0 means it will not move at all, even if the camera moves.
     * Other values control the degree to which the camera movement is mapped to this Game Object.
     *
     * Please be aware that scroll factor values other than 1 are not taken in to consideration when
     * calculating physics collisions. Bodies always collide based on their world position, but changing
     * the scroll factor is a visual adjustment to where the textures are rendered, which can offset
     * them from physics bodies if not accounted for in your code.
     *
     * @method Phaser.GameObjects.Container#setScrollFactor
     * @since 3.0.0
     *
     * @param {number} x - The horizontal scroll factor of this Game Object.
     * @param {number} [y=x] - The vertical scroll factor of this Game Object. If not set it will use the `x` value.
     * @param {boolean} [updateChildren=false] - Apply this scrollFactor to all Container children as well?
     *
     * @return {this} This Game Object instance.
     */
    setScrollFactor: function (x, y, updateChildren)
    {
        if (y === undefined) { y = x; }
        if (updateChildren === undefined) { updateChildren = false; }

        this.scrollFactorX = x;
        this.scrollFactorY = y;

        if (updateChildren)
        {
            ArrayUtils.SetAll(this.list, 'scrollFactorX', x);
            ArrayUtils.SetAll(this.list, 'scrollFactorY', y);
        }

        return this;
    },

    /**
     * The number of Game Objects inside this Container.
     *
     * @name Phaser.GameObjects.Container#length
     * @type {integer}
     * @readonly
     * @since 3.4.0
     */
    length: {

        get: function ()
        {
            return this.list.length;
        }

    },

    /**
     * Returns the first Game Object within the Container, or `null` if it is empty.
     *
     * You can move the cursor by calling `Container.next` and `Container.previous`.
     *
     * @name Phaser.GameObjects.Container#first
     * @type {?Phaser.GameObjects.GameObject}
     * @readonly
     * @since 3.4.0
     */
    first: {

        get: function ()
        {
            this.position = 0;

            if (this.list.length > 0)
            {
                return this.list[0];
            }
            else
            {
                return null;
            }
        }

    },

    /**
     * Returns the last Game Object within the Container, or `null` if it is empty.
     *
     * You can move the cursor by calling `Container.next` and `Container.previous`.
     *
     * @name Phaser.GameObjects.Container#last
     * @type {?Phaser.GameObjects.GameObject}
     * @readonly
     * @since 3.4.0
     */
    last: {

        get: function ()
        {
            if (this.list.length > 0)
            {
                this.position = this.list.length - 1;

                return this.list[this.position];
            }
            else
            {
                return null;
            }
        }

    },

    /**
     * Returns the next Game Object within the Container, or `null` if it is empty.
     *
     * You can move the cursor by calling `Container.next` and `Container.previous`.
     *
     * @name Phaser.GameObjects.Container#next
     * @type {?Phaser.GameObjects.GameObject}
     * @readonly
     * @since 3.4.0
     */
    next: {

        get: function ()
        {
            if (this.position < this.list.length)
            {
                this.position++;

                return this.list[this.position];
            }
            else
            {
                return null;
            }
        }

    },

    /**
     * Returns the previous Game Object within the Container, or `null` if it is empty.
     *
     * You can move the cursor by calling `Container.next` and `Container.previous`.
     *
     * @name Phaser.GameObjects.Container#previous
     * @type {?Phaser.GameObjects.GameObject}
     * @readonly
     * @since 3.4.0
     */
    previous: {

        get: function ()
        {
            if (this.position > 0)
            {
                this.position--;

                return this.list[this.position];
            }
            else
            {
                return null;
            }
        }

    },

    /**
     * Internal destroy handler, called as part of the destroy process.
     *
     * @method Phaser.GameObjects.Container#preDestroy
     * @protected
     * @since 3.9.0
     */
    preDestroy: function ()
    {
        this.removeAll(!!this.exclusive);

        this.localTransform.destroy();
        this.tempTransformMatrix.destroy();

        this.list = [];
        this._displayList = null;
    }

});

module.exports = Container;
=======
/**
 * @author       Richard Davey <rich@photonstorm.com>
 * @author       Felipe Alfonso <@bitnenfer>
 * @copyright    2020 Photon Storm Ltd.
 * @license      {@link https://opensource.org/licenses/MIT|MIT License}
 */

var ArrayUtils = require('../../utils/array');
var BlendModes = require('../../renderer/BlendModes');
var Class = require('../../utils/Class');
var Components = require('../components');
var Events = require('../events');
var GameObject = require('../GameObject');
var GameObjectEvents = require('../events');
var Rectangle = require('../../geom/rectangle/Rectangle');
var Render = require('./ContainerRender');
var Union = require('../../geom/rectangle/Union');
var Vector2 = require('../../math/Vector2');

/**
 * @classdesc
 * A Container Game Object.
 *
 * A Container, as the name implies, can 'contain' other types of Game Object.
 * When a Game Object is added to a Container, the Container becomes responsible for the rendering of it.
 * By default it will be removed from the Display List and instead added to the Containers own internal list.
 *
 * The position of the Game Object automatically becomes relative to the position of the Container.
 *
 * The origin of a Container is 0x0 (in local space) and that cannot be changed. The children you add to the
 * Container should be positioned with this value in mind. I.e. you should treat 0x0 as being the center of
 * the Container, and position children positively and negative around it as required.
 *
 * When the Container is rendered, all of its children are rendered as well, in the order in which they exist
 * within the Container. Container children can be repositioned using methods such as `MoveUp`, `MoveDown` and `SendToBack`.
 *
 * If you modify a transform property of the Container, such as `Container.x` or `Container.rotation` then it will
 * automatically influence all children as well.
 *
 * Containers can include other Containers for deeply nested transforms.
 *
 * Containers can have masks set on them and can be used as a mask too. However, Container children cannot be masked.
 * The masks do not 'stack up'. Only a Container on the root of the display list will use its mask.
 *
 * Containers can be enabled for input. Because they do not have a texture you need to provide a shape for them
 * to use as their hit area. Container children can also be enabled for input, independent of the Container.
 * 
 * If input enabling a _child_ you should not set both the `origin` and a **negative** scale factor on the child,
 * or the input area will become misaligned.
 *
 * Containers can be given a physics body for either Arcade Physics, Impact Physics or Matter Physics. However,
 * if Container _children_ are enabled for physics you may get unexpected results, such as offset bodies,
 * if the Container itself, or any of its ancestors, is positioned anywhere other than at 0 x 0. Container children
 * with physics do not factor in the Container due to the excessive extra calculations needed. Please structure
 * your game to work around this.
 *
 * It's important to understand the impact of using Containers. They add additional processing overhead into
 * every one of their children. The deeper you nest them, the more the cost escalates. This is especially true
 * for input events. You also loose the ability to set the display depth of Container children in the same
 * flexible manner as those not within them. In short, don't use them for the sake of it. You pay a small cost
 * every time you create one, try to structure your game around avoiding that where possible.
 *
 * @class Container
 * @extends Phaser.GameObjects.GameObject
 * @memberof Phaser.GameObjects
 * @constructor
 * @since 3.4.0
 *
 * @extends Phaser.GameObjects.Components.AlphaSingle
 * @extends Phaser.GameObjects.Components.BlendMode
 * @extends Phaser.GameObjects.Components.ComputedSize
 * @extends Phaser.GameObjects.Components.Depth
 * @extends Phaser.GameObjects.Components.Mask
 * @extends Phaser.GameObjects.Components.Transform
 * @extends Phaser.GameObjects.Components.Visible
 *
 * @param {Phaser.Scene} scene - The Scene to which this Game Object belongs. A Game Object can only belong to one Scene at a time.
 * @param {number} [x=0] - The horizontal position of this Game Object in the world.
 * @param {number} [y=0] - The vertical position of this Game Object in the world.
 * @param {Phaser.GameObjects.GameObject[]} [children] - An optional array of Game Objects to add to this Container.
 */
var Container = new Class({

    Extends: GameObject,

    Mixins: [
        Components.AlphaSingle,
        Components.BlendMode,
        Components.ComputedSize,
        Components.Depth,
        Components.Mask,
        Components.Transform,
        Components.Visible,
        Render
    ],

    initialize:

    function Container (scene, x, y, children)
    {
        GameObject.call(this, scene, 'Container');

        /**
         * An array holding the children of this Container.
         *
         * @name Phaser.GameObjects.Container#list
         * @type {Phaser.GameObjects.GameObject[]}
         * @since 3.4.0
         */
        this.list = [];

        /**
         * Does this Container exclusively manage its children?
         *
         * The default is `true` which means a child added to this Container cannot
         * belong in another Container, which includes the Scene display list.
         *
         * If you disable this then this Container will no longer exclusively manage its children.
         * This allows you to create all kinds of interesting graphical effects, such as replicating
         * Game Objects without reparenting them all over the Scene.
         * However, doing so will prevent children from receiving any kind of input event or have
         * their physics bodies work by default, as they're no longer a single entity on the
         * display list, but are being replicated where-ever this Container is.
         *
         * @name Phaser.GameObjects.Container#exclusive
         * @type {boolean}
         * @default true
         * @since 3.4.0
         */
        this.exclusive = true;

        /**
         * Containers can have an optional maximum size. If set to anything above 0 it
         * will constrict the addition of new Game Objects into the Container, capping off
         * the maximum limit the Container can grow in size to.
         *
         * @name Phaser.GameObjects.Container#maxSize
         * @type {integer}
         * @default -1
         * @since 3.4.0
         */
        this.maxSize = -1;

        /**
         * The cursor position.
         *
         * @name Phaser.GameObjects.Container#position
         * @type {integer}
         * @since 3.4.0
         */
        this.position = 0;

        /**
         * Internal Transform Matrix used for local space conversion.
         *
         * @name Phaser.GameObjects.Container#localTransform
         * @type {Phaser.GameObjects.Components.TransformMatrix}
         * @since 3.4.0
         */
        this.localTransform = new Components.TransformMatrix();

        /**
         * Internal temporary Transform Matrix used to avoid object creation.
         *
         * @name Phaser.GameObjects.Container#tempTransformMatrix
         * @type {Phaser.GameObjects.Components.TransformMatrix}
         * @private
         * @since 3.4.0
         */
        this.tempTransformMatrix = new Components.TransformMatrix();

        /**
         * A reference to the Scene Display List.
         *
         * @name Phaser.GameObjects.Container#_displayList
         * @type {Phaser.GameObjects.DisplayList}
         * @private
         * @since 3.4.0
         */
        this._displayList = scene.sys.displayList;

        /**
         * The property key to sort by.
         *
         * @name Phaser.GameObjects.Container#_sortKey
         * @type {string}
         * @private
         * @since 3.4.0
         */
        this._sortKey = '';

        /**
         * A reference to the Scene Systems Event Emitter.
         *
         * @name Phaser.GameObjects.Container#_sysEvents
         * @type {Phaser.Events.EventEmitter}
         * @private
         * @since 3.9.0
         */
        this._sysEvents = scene.sys.events;

        /**
         * The horizontal scroll factor of this Container.
         *
         * The scroll factor controls the influence of the movement of a Camera upon this Container.
         *
         * When a camera scrolls it will change the location at which this Container is rendered on-screen.
         * It does not change the Containers actual position values.
         *
         * For a Container, setting this value will only update the Container itself, not its children.
         * If you wish to change the scrollFactor of the children as well, use the `setScrollFactor` method.
         *
         * A value of 1 means it will move exactly in sync with a camera.
         * A value of 0 means it will not move at all, even if the camera moves.
         * Other values control the degree to which the camera movement is mapped to this Container.
         *
         * Please be aware that scroll factor values other than 1 are not taken in to consideration when
         * calculating physics collisions. Bodies always collide based on their world position, but changing
         * the scroll factor is a visual adjustment to where the textures are rendered, which can offset
         * them from physics bodies if not accounted for in your code.
         *
         * @name Phaser.GameObjects.Container#scrollFactorX
         * @type {number}
         * @default 1
         * @since 3.0.0
         */
        this.scrollFactorX = 1;

        /**
         * The vertical scroll factor of this Container.
         *
         * The scroll factor controls the influence of the movement of a Camera upon this Container.
         *
         * When a camera scrolls it will change the location at which this Container is rendered on-screen.
         * It does not change the Containers actual position values.
         *
         * For a Container, setting this value will only update the Container itself, not its children.
         * If you wish to change the scrollFactor of the children as well, use the `setScrollFactor` method.
         *
         * A value of 1 means it will move exactly in sync with a camera.
         * A value of 0 means it will not move at all, even if the camera moves.
         * Other values control the degree to which the camera movement is mapped to this Container.
         *
         * Please be aware that scroll factor values other than 1 are not taken in to consideration when
         * calculating physics collisions. Bodies always collide based on their world position, but changing
         * the scroll factor is a visual adjustment to where the textures are rendered, which can offset
         * them from physics bodies if not accounted for in your code.
         *
         * @name Phaser.GameObjects.Container#scrollFactorY
         * @type {number}
         * @default 1
         * @since 3.0.0
         */
        this.scrollFactorY = 1;

        this.setPosition(x, y);

        this.clearAlpha();

        this.setBlendMode(BlendModes.SKIP_CHECK);

        if (children)
        {
            this.add(children);
        }
    },

    /**
     * Internal value to allow Containers to be used for input and physics.
     * Do not change this value. It has no effect other than to break things.
     *
     * @name Phaser.GameObjects.Container#originX
     * @type {number}
     * @readonly
     * @since 3.4.0
     */
    originX: {

        get: function ()
        {
            return 0.5;
        }

    },

    /**
     * Internal value to allow Containers to be used for input and physics.
     * Do not change this value. It has no effect other than to break things.
     *
     * @name Phaser.GameObjects.Container#originY
     * @type {number}
     * @readonly
     * @since 3.4.0
     */
    originY: {

        get: function ()
        {
            return 0.5;
        }

    },

    /**
     * Internal value to allow Containers to be used for input and physics.
     * Do not change this value. It has no effect other than to break things.
     *
     * @name Phaser.GameObjects.Container#displayOriginX
     * @type {number}
     * @readonly
     * @since 3.4.0
     */
    displayOriginX: {

        get: function ()
        {
            return this.width * 0.5;
        }

    },

    /**
     * Internal value to allow Containers to be used for input and physics.
     * Do not change this value. It has no effect other than to break things.
     *
     * @name Phaser.GameObjects.Container#displayOriginY
     * @type {number}
     * @readonly
     * @since 3.4.0
     */
    displayOriginY: {

        get: function ()
        {
            return this.height * 0.5;
        }

    },

    /**
     * Does this Container exclusively manage its children?
     *
     * The default is `true` which means a child added to this Container cannot
     * belong in another Container, which includes the Scene display list.
     *
     * If you disable this then this Container will no longer exclusively manage its children.
     * This allows you to create all kinds of interesting graphical effects, such as replicating
     * Game Objects without reparenting them all over the Scene.
     * However, doing so will prevent children from receiving any kind of input event or have
     * their physics bodies work by default, as they're no longer a single entity on the
     * display list, but are being replicated where-ever this Container is.
     *
     * @method Phaser.GameObjects.Container#setExclusive
     * @since 3.4.0
     *
     * @param {boolean} [value=true] - The exclusive state of this Container.
     *
     * @return {this} This Container.
     */
    setExclusive: function (value)
    {
        if (value === undefined) { value = true; }

        this.exclusive = value;

        return this;
    },

    /**
     * Gets the bounds of this Container. It works by iterating all children of the Container,
     * getting their respective bounds, and then working out a min-max rectangle from that.
     * It does not factor in if the children render or not, all are included.
     *
     * Some children are unable to return their bounds, such as Graphics objects, in which case
     * they are skipped.
     *
     * Depending on the quantity of children in this Container it could be a really expensive call,
     * so cache it and only poll it as needed.
     *
     * The values are stored and returned in a Rectangle object.
     *
     * @method Phaser.GameObjects.Container#getBounds
     * @since 3.4.0
     *
     * @param {Phaser.Geom.Rectangle} [output] - A Geom.Rectangle object to store the values in. If not provided a new Rectangle will be created.
     *
     * @return {Phaser.Geom.Rectangle} The values stored in the output object.
     */
    getBounds: function (output)
    {
        if (output === undefined) { output = new Rectangle(); }

        output.setTo(this.x, this.y, 0, 0);

        if (this.parentContainer)
        {
            var parentMatrix = this.parentContainer.getBoundsTransformMatrix();
            var transformedPosition = parentMatrix.transformPoint(this.x, this.y);

            output.setTo(transformedPosition.x, transformedPosition.y, 0, 0);
        }

        if (this.list.length > 0)
        {
            var children = this.list;
            var tempRect = new Rectangle();
            var hasSetFirst = false;

            output.setEmpty();

            for (var i = 0; i < children.length; i++)
            {
                var entry = children[i];

                if (entry.getBounds)
                {
                    entry.getBounds(tempRect);

                    if (!hasSetFirst)
                    {
                        output.setTo(tempRect.x, tempRect.y, tempRect.width, tempRect.height);
                        hasSetFirst = true;
                    }
                    else
                    {
                        Union(tempRect, output, output);
                    }
                }
            }
        }

        return output;
    },

    /**
     * Internal add handler.
     *
     * @method Phaser.GameObjects.Container#addHandler
     * @private
     * @since 3.4.0
     *
     * @param {Phaser.GameObjects.GameObject} gameObject - The Game Object that was just added to this Container.
     */
    addHandler: function (gameObject)
    {
        gameObject.once(Events.DESTROY, this.remove, this);

        if (this.exclusive)
        {
            this._displayList.remove(gameObject);

            if (gameObject.parentContainer)
            {
                gameObject.parentContainer.remove(gameObject);
            }

            gameObject.parentContainer = this;
        }

        //  Is only on the Display List via this Container
        if (!this.scene.sys.displayList.exists(gameObject))
        {
            gameObject.emit(GameObjectEvents.ADDED_TO_SCENE, gameObject, this.scene);
        }
    },

    /**
     * Internal remove handler.
     *
     * @method Phaser.GameObjects.Container#removeHandler
     * @private
     * @since 3.4.0
     *
     * @param {Phaser.GameObjects.GameObject} gameObject - The Game Object that was just removed from this Container.
     */
    removeHandler: function (gameObject)
    {
        gameObject.off(Events.DESTROY, this.remove);

        if (this.exclusive)
        {
            gameObject.parentContainer = null;
        }

        //  Is only on the Display List via this Container
        if (!this.scene.sys.displayList.exists(gameObject))
        {
            gameObject.emit(GameObjectEvents.REMOVED_FROM_SCENE, gameObject, this.scene);
        }
    },

    /**
     * Takes a Point-like object, such as a Vector2, Geom.Point or object with public x and y properties,
     * and transforms it into the space of this Container, then returns it in the output object.
     *
     * @method Phaser.GameObjects.Container#pointToContainer
     * @since 3.4.0
     *
     * @param {(object|Phaser.Geom.Point|Phaser.Math.Vector2)} source - The Source Point to be transformed.
     * @param {(object|Phaser.Geom.Point|Phaser.Math.Vector2)} [output] - A destination object to store the transformed point in. If none given a Vector2 will be created and returned.
     *
     * @return {(object|Phaser.Geom.Point|Phaser.Math.Vector2)} The transformed point.
     */
    pointToContainer: function (source, output)
    {
        if (output === undefined) { output = new Vector2(); }

        if (this.parentContainer)
        {
            this.parentContainer.pointToContainer(source, output);
        }
        else
        {
            output = new Vector2(source.x, source.y);
        }

        var tempMatrix = this.tempTransformMatrix;

        //  No need to loadIdentity because applyITRS overwrites every value anyway
        tempMatrix.applyITRS(this.x, this.y, this.rotation, this.scaleX, this.scaleY);

        tempMatrix.invert();

        tempMatrix.transformPoint(source.x, source.y, output);

        return output;
    },

    /**
     * Returns the world transform matrix as used for Bounds checks.
     *
     * The returned matrix is temporal and shouldn't be stored.
     *
     * @method Phaser.GameObjects.Container#getBoundsTransformMatrix
     * @since 3.4.0
     *
     * @return {Phaser.GameObjects.Components.TransformMatrix} The world transform matrix.
     */
    getBoundsTransformMatrix: function ()
    {
        return this.getWorldTransformMatrix(this.tempTransformMatrix, this.localTransform);
    },

    /**
     * Adds the given Game Object, or array of Game Objects, to this Container.
     *
     * Each Game Object must be unique within the Container.
     *
     * @method Phaser.GameObjects.Container#add
     * @since 3.4.0
     *
     * @param {Phaser.GameObjects.GameObject|Phaser.GameObjects.GameObject[]} child - The Game Object, or array of Game Objects, to add to the Container.
     *
     * @return {this} This Container instance.
     */
    add: function (child)
    {
        ArrayUtils.Add(this.list, child, this.maxSize, this.addHandler, this);

        return this;
    },

    /**
     * Adds the given Game Object, or array of Game Objects, to this Container at the specified position.
     *
     * Existing Game Objects in the Container are shifted up.
     *
     * Each Game Object must be unique within the Container.
     *
     * @method Phaser.GameObjects.Container#addAt
     * @since 3.4.0
     *
     * @param {Phaser.GameObjects.GameObject|Phaser.GameObjects.GameObject[]} child - The Game Object, or array of Game Objects, to add to the Container.
     * @param {integer} [index=0] - The position to insert the Game Object/s at.
     *
     * @return {this} This Container instance.
     */
    addAt: function (child, index)
    {
        ArrayUtils.AddAt(this.list, child, index, this.maxSize, this.addHandler, this);

        return this;
    },

    /**
     * Returns the Game Object at the given position in this Container.
     *
     * @method Phaser.GameObjects.Container#getAt
     * @since 3.4.0
     *
     * @param {integer} index - The position to get the Game Object from.
     *
     * @return {?Phaser.GameObjects.GameObject} The Game Object at the specified index, or `null` if none found.
     */
    getAt: function (index)
    {
        return this.list[index];
    },

    /**
     * Returns the index of the given Game Object in this Container.
     *
     * @method Phaser.GameObjects.Container#getIndex
     * @since 3.4.0
     *
     * @param {Phaser.GameObjects.GameObject} child - The Game Object to search for in this Container.
     *
     * @return {integer} The index of the Game Object in this Container, or -1 if not found.
     */
    getIndex: function (child)
    {
        return this.list.indexOf(child);
    },

    /**
     * Sort the contents of this Container so the items are in order based on the given property.
     * For example: `sort('alpha')` would sort the elements based on the value of their `alpha` property.
     *
     * @method Phaser.GameObjects.Container#sort
     * @since 3.4.0
     *
     * @param {string} property - The property to lexically sort by.
     * @param {function} [handler] - Provide your own custom handler function. Will receive 2 children which it should compare and return a boolean.
     *
     * @return {this} This Container instance.
     */
    sort: function (property, handler)
    {
        if (!property)
        {
            return this;
        }

        if (handler === undefined)
        {
            handler = function (childA, childB)
            {
                return childA[property] - childB[property];
            };
        }

        ArrayUtils.StableSort(this.list, handler);

        return this;
    },

    /**
     * Searches for the first instance of a child with its `name` property matching the given argument.
     * Should more than one child have the same name only the first is returned.
     *
     * @method Phaser.GameObjects.Container#getByName
     * @since 3.4.0
     *
     * @param {string} name - The name to search for.
     *
     * @return {?Phaser.GameObjects.GameObject} The first child with a matching name, or `null` if none were found.
     */
    getByName: function (name)
    {
        return ArrayUtils.GetFirst(this.list, 'name', name);
    },

    /**
     * Returns a random Game Object from this Container.
     *
     * @method Phaser.GameObjects.Container#getRandom
     * @since 3.4.0
     *
     * @param {integer} [startIndex=0] - An optional start index.
     * @param {integer} [length] - An optional length, the total number of elements (from the startIndex) to choose from.
     *
     * @return {?Phaser.GameObjects.GameObject} A random child from the Container, or `null` if the Container is empty.
     */
    getRandom: function (startIndex, length)
    {
        return ArrayUtils.GetRandom(this.list, startIndex, length);
    },

    /**
     * Gets the first Game Object in this Container.
     *
     * You can also specify a property and value to search for, in which case it will return the first
     * Game Object in this Container with a matching property and / or value.
     *
     * For example: `getFirst('visible', true)` would return the first Game Object that had its `visible` property set.
     *
     * You can limit the search to the `startIndex` - `endIndex` range.
     *
     * @method Phaser.GameObjects.Container#getFirst
     * @since 3.4.0
     *
     * @param {string} property - The property to test on each Game Object in the Container.
     * @param {*} value - The value to test the property against. Must pass a strict (`===`) comparison check.
     * @param {integer} [startIndex=0] - An optional start index to search from.
     * @param {integer} [endIndex=Container.length] - An optional end index to search up to (but not included)
     *
     * @return {?Phaser.GameObjects.GameObject} The first matching Game Object, or `null` if none was found.
     */
    getFirst: function (property, value, startIndex, endIndex)
    {
        return ArrayUtils.GetFirst(this.list, property, value, startIndex, endIndex);
    },

    /**
     * Returns all Game Objects in this Container.
     *
     * You can optionally specify a matching criteria using the `property` and `value` arguments.
     *
     * For example: `getAll('body')` would return only Game Objects that have a body property.
     *
     * You can also specify a value to compare the property to:
     *
     * `getAll('visible', true)` would return only Game Objects that have their visible property set to `true`.
     *
     * Optionally you can specify a start and end index. For example if this Container had 100 Game Objects,
     * and you set `startIndex` to 0 and `endIndex` to 50, it would return matches from only
     * the first 50 Game Objects.
     *
     * @method Phaser.GameObjects.Container#getAll
     * @since 3.4.0
     *
     * @param {string} [property] - The property to test on each Game Object in the Container.
     * @param {any} [value] - If property is set then the `property` must strictly equal this value to be included in the results.
     * @param {integer} [startIndex=0] - An optional start index to search from.
     * @param {integer} [endIndex=Container.length] - An optional end index to search up to (but not included)
     *
     * @return {Phaser.GameObjects.GameObject[]} An array of matching Game Objects from this Container.
     */
    getAll: function (property, value, startIndex, endIndex)
    {
        return ArrayUtils.GetAll(this.list, property, value, startIndex, endIndex);
    },

    /**
     * Returns the total number of Game Objects in this Container that have a property
     * matching the given value.
     *
     * For example: `count('visible', true)` would count all the elements that have their visible property set.
     *
     * You can optionally limit the operation to the `startIndex` - `endIndex` range.
     *
     * @method Phaser.GameObjects.Container#count
     * @since 3.4.0
     *
     * @param {string} property - The property to check.
     * @param {any} value - The value to check.
     * @param {integer} [startIndex=0] - An optional start index to search from.
     * @param {integer} [endIndex=Container.length] - An optional end index to search up to (but not included)
     *
     * @return {integer} The total number of Game Objects in this Container with a property matching the given value.
     */
    count: function (property, value, startIndex, endIndex)
    {
        return ArrayUtils.CountAllMatching(this.list, property, value, startIndex, endIndex);
    },

    /**
     * Swaps the position of two Game Objects in this Container.
     * Both Game Objects must belong to this Container.
     *
     * @method Phaser.GameObjects.Container#swap
     * @since 3.4.0
     *
     * @param {Phaser.GameObjects.GameObject} child1 - The first Game Object to swap.
     * @param {Phaser.GameObjects.GameObject} child2 - The second Game Object to swap.
     *
     * @return {this} This Container instance.
     */
    swap: function (child1, child2)
    {
        ArrayUtils.Swap(this.list, child1, child2);

        return this;
    },

    /**
     * Moves a Game Object to a new position within this Container.
     *
     * The Game Object must already be a child of this Container.
     *
     * The Game Object is removed from its old position and inserted into the new one.
     * Therefore the Container size does not change. Other children will change position accordingly.
     *
     * @method Phaser.GameObjects.Container#moveTo
     * @since 3.4.0
     *
     * @param {Phaser.GameObjects.GameObject} child - The Game Object to move.
     * @param {integer} index - The new position of the Game Object in this Container.
     *
     * @return {this} This Container instance.
     */
    moveTo: function (child, index)
    {
        ArrayUtils.MoveTo(this.list, child, index);

        return this;
    },

    /**
     * Removes the given Game Object, or array of Game Objects, from this Container.
     *
     * The Game Objects must already be children of this Container.
     *
     * You can also optionally call `destroy` on each Game Object that is removed from the Container.
     *
     * @method Phaser.GameObjects.Container#remove
     * @since 3.4.0
     *
     * @param {Phaser.GameObjects.GameObject|Phaser.GameObjects.GameObject[]} child - The Game Object, or array of Game Objects, to be removed from the Container.
     * @param {boolean} [destroyChild=false] - Optionally call `destroy` on each child successfully removed from this Container.
     *
     * @return {this} This Container instance.
     */
    remove: function (child, destroyChild)
    {
        var removed = ArrayUtils.Remove(this.list, child, this.removeHandler, this);

        if (destroyChild && removed)
        {
            if (!Array.isArray(removed))
            {
                removed = [ removed ];
            }

            for (var i = 0; i < removed.length; i++)
            {
                removed[i].destroy();
            }
        }

        return this;
    },

    /**
     * Removes the Game Object at the given position in this Container.
     *
     * You can also optionally call `destroy` on the Game Object, if one is found.
     *
     * @method Phaser.GameObjects.Container#removeAt
     * @since 3.4.0
     *
     * @param {integer} index - The index of the Game Object to be removed.
     * @param {boolean} [destroyChild=false] - Optionally call `destroy` on the Game Object if successfully removed from this Container.
     *
     * @return {this} This Container instance.
     */
    removeAt: function (index, destroyChild)
    {
        var removed = ArrayUtils.RemoveAt(this.list, index, this.removeHandler, this);

        if (destroyChild && removed)
        {
            removed.destroy();
        }

        return this;
    },

    /**
     * Removes the Game Objects between the given positions in this Container.
     *
     * You can also optionally call `destroy` on each Game Object that is removed from the Container.
     *
     * @method Phaser.GameObjects.Container#removeBetween
     * @since 3.4.0
     *
     * @param {integer} [startIndex=0] - An optional start index to search from.
     * @param {integer} [endIndex=Container.length] - An optional end index to search up to (but not included)
     * @param {boolean} [destroyChild=false] - Optionally call `destroy` on each Game Object successfully removed from this Container.
     *
     * @return {this} This Container instance.
     */
    removeBetween: function (startIndex, endIndex, destroyChild)
    {
        var removed = ArrayUtils.RemoveBetween(this.list, startIndex, endIndex, this.removeHandler, this);

        if (destroyChild)
        {
            for (var i = 0; i < removed.length; i++)
            {
                removed[i].destroy();
            }
        }

        return this;
    },

    /**
     * Removes all Game Objects from this Container.
     *
     * You can also optionally call `destroy` on each Game Object that is removed from the Container.
     *
     * @method Phaser.GameObjects.Container#removeAll
     * @since 3.4.0
     *
     * @param {boolean} [destroyChild=false] - Optionally call `destroy` on each Game Object successfully removed from this Container.
     *
     * @return {this} This Container instance.
     */
    removeAll: function (destroyChild)
    {
        var removed = ArrayUtils.RemoveBetween(this.list, 0, this.list.length, this.removeHandler, this);

        if (destroyChild)
        {
            for (var i = 0; i < removed.length; i++)
            {
                removed[i].destroy();
            }
        }

        return this;
    },

    /**
     * Brings the given Game Object to the top of this Container.
     * This will cause it to render on-top of any other objects in the Container.
     *
     * @method Phaser.GameObjects.Container#bringToTop
     * @since 3.4.0
     *
     * @param {Phaser.GameObjects.GameObject} child - The Game Object to bring to the top of the Container.
     *
     * @return {this} This Container instance.
     */
    bringToTop: function (child)
    {
        ArrayUtils.BringToTop(this.list, child);

        return this;
    },

    /**
     * Sends the given Game Object to the bottom of this Container.
     * This will cause it to render below any other objects in the Container.
     *
     * @method Phaser.GameObjects.Container#sendToBack
     * @since 3.4.0
     *
     * @param {Phaser.GameObjects.GameObject} child - The Game Object to send to the bottom of the Container.
     *
     * @return {this} This Container instance.
     */
    sendToBack: function (child)
    {
        ArrayUtils.SendToBack(this.list, child);

        return this;
    },

    /**
     * Moves the given Game Object up one place in this Container, unless it's already at the top.
     *
     * @method Phaser.GameObjects.Container#moveUp
     * @since 3.4.0
     *
     * @param {Phaser.GameObjects.GameObject} child - The Game Object to be moved in the Container.
     *
     * @return {this} This Container instance.
     */
    moveUp: function (child)
    {
        ArrayUtils.MoveUp(this.list, child);

        return this;
    },

    /**
     * Moves the given Game Object down one place in this Container, unless it's already at the bottom.
     *
     * @method Phaser.GameObjects.Container#moveDown
     * @since 3.4.0
     *
     * @param {Phaser.GameObjects.GameObject} child - The Game Object to be moved in the Container.
     *
     * @return {this} This Container instance.
     */
    moveDown: function (child)
    {
        ArrayUtils.MoveDown(this.list, child);

        return this;
    },

    /**
     * Reverses the order of all Game Objects in this Container.
     *
     * @method Phaser.GameObjects.Container#reverse
     * @since 3.4.0
     *
     * @return {this} This Container instance.
     */
    reverse: function ()
    {
        this.list.reverse();

        return this;
    },

    /**
     * Shuffles the all Game Objects in this Container using the Fisher-Yates implementation.
     *
     * @method Phaser.GameObjects.Container#shuffle
     * @since 3.4.0
     *
     * @return {this} This Container instance.
     */
    shuffle: function ()
    {
        ArrayUtils.Shuffle(this.list);

        return this;
    },

    /**
     * Replaces a Game Object in this Container with the new Game Object.
     * The new Game Object cannot already be a child of this Container.
     *
     * @method Phaser.GameObjects.Container#replace
     * @since 3.4.0
     *
     * @param {Phaser.GameObjects.GameObject} oldChild - The Game Object in this Container that will be replaced.
     * @param {Phaser.GameObjects.GameObject} newChild - The Game Object to be added to this Container.
     * @param {boolean} [destroyChild=false] - Optionally call `destroy` on the Game Object if successfully removed from this Container.
     *
     * @return {this} This Container instance.
     */
    replace: function (oldChild, newChild, destroyChild)
    {
        var moved = ArrayUtils.Replace(this.list, oldChild, newChild);

        if (moved)
        {
            this.addHandler(newChild);
            this.removeHandler(oldChild);

            if (destroyChild)
            {
                oldChild.destroy();
            }
        }

        return this;
    },

    /**
     * Returns `true` if the given Game Object is a direct child of this Container.
     *
     * This check does not scan nested Containers.
     *
     * @method Phaser.GameObjects.Container#exists
     * @since 3.4.0
     *
     * @param {Phaser.GameObjects.GameObject} child - The Game Object to check for within this Container.
     *
     * @return {boolean} True if the Game Object is an immediate child of this Container, otherwise false.
     */
    exists: function (child)
    {
        return (this.list.indexOf(child) > -1);
    },

    /**
     * Sets the property to the given value on all Game Objects in this Container.
     *
     * Optionally you can specify a start and end index. For example if this Container had 100 Game Objects,
     * and you set `startIndex` to 0 and `endIndex` to 50, it would return matches from only
     * the first 50 Game Objects.
     *
     * @method Phaser.GameObjects.Container#setAll
     * @since 3.4.0
     *
     * @param {string} property - The property that must exist on the Game Object.
     * @param {any} value - The value to get the property to.
     * @param {integer} [startIndex=0] - An optional start index to search from.
     * @param {integer} [endIndex=Container.length] - An optional end index to search up to (but not included)
     *
     * @return {this} This Container instance.
     */
    setAll: function (property, value, startIndex, endIndex)
    {
        ArrayUtils.SetAll(this.list, property, value, startIndex, endIndex);

        return this;
    },

    /**
     * @callback EachContainerCallback
     * @generic I - [item]
     *
     * @param {*} item - The child Game Object of the Container.
     * @param {...*} [args] - Additional arguments that will be passed to the callback, after the child.
     */

    /**
     * Passes all Game Objects in this Container to the given callback.
     *
     * A copy of the Container is made before passing each entry to your callback.
     * This protects against the callback itself modifying the Container.
     *
     * If you know for sure that the callback will not change the size of this Container
     * then you can use the more performant `Container.iterate` method instead.
     *
     * @method Phaser.GameObjects.Container#each
     * @since 3.4.0
     *
     * @param {function} callback - The function to call.
     * @param {object} [context] - Value to use as `this` when executing callback.
     * @param {...*} [args] - Additional arguments that will be passed to the callback, after the child.
     *
     * @return {this} This Container instance.
     */
    each: function (callback, context)
    {
        var args = [ null ];
        var i;
        var temp = this.list.slice();
        var len = temp.length;

        for (i = 2; i < arguments.length; i++)
        {
            args.push(arguments[i]);
        }

        for (i = 0; i < len; i++)
        {
            args[0] = temp[i];

            callback.apply(context, args);
        }

        return this;
    },

    /**
     * Passes all Game Objects in this Container to the given callback.
     *
     * Only use this method when you absolutely know that the Container will not be modified during
     * the iteration, i.e. by removing or adding to its contents.
     *
     * @method Phaser.GameObjects.Container#iterate
     * @since 3.4.0
     *
     * @param {function} callback - The function to call.
     * @param {object} [context] - Value to use as `this` when executing callback.
     * @param {...*} [args] - Additional arguments that will be passed to the callback, after the child.
     *
     * @return {this} This Container instance.
     */
    iterate: function (callback, context)
    {
        var args = [ null ];
        var i;

        for (i = 2; i < arguments.length; i++)
        {
            args.push(arguments[i]);
        }

        for (i = 0; i < this.list.length; i++)
        {
            args[0] = this.list[i];

            callback.apply(context, args);
        }

        return this;
    },

    /**
     * Sets the scroll factor of this Container and optionally all of its children.
     *
     * The scroll factor controls the influence of the movement of a Camera upon this Game Object.
     *
     * When a camera scrolls it will change the location at which this Game Object is rendered on-screen.
     * It does not change the Game Objects actual position values.
     *
     * A value of 1 means it will move exactly in sync with a camera.
     * A value of 0 means it will not move at all, even if the camera moves.
     * Other values control the degree to which the camera movement is mapped to this Game Object.
     *
     * Please be aware that scroll factor values other than 1 are not taken in to consideration when
     * calculating physics collisions. Bodies always collide based on their world position, but changing
     * the scroll factor is a visual adjustment to where the textures are rendered, which can offset
     * them from physics bodies if not accounted for in your code.
     *
     * @method Phaser.GameObjects.Container#setScrollFactor
     * @since 3.0.0
     *
     * @param {number} x - The horizontal scroll factor of this Game Object.
     * @param {number} [y=x] - The vertical scroll factor of this Game Object. If not set it will use the `x` value.
     * @param {boolean} [updateChildren=false] - Apply this scrollFactor to all Container children as well?
     *
     * @return {this} This Game Object instance.
     */
    setScrollFactor: function (x, y, updateChildren)
    {
        if (y === undefined) { y = x; }
        if (updateChildren === undefined) { updateChildren = false; }

        this.scrollFactorX = x;
        this.scrollFactorY = y;

        if (updateChildren)
        {
            ArrayUtils.SetAll(this.list, 'scrollFactorX', x);
            ArrayUtils.SetAll(this.list, 'scrollFactorY', y);
        }

        return this;
    },

    /**
     * The number of Game Objects inside this Container.
     *
     * @name Phaser.GameObjects.Container#length
     * @type {integer}
     * @readonly
     * @since 3.4.0
     */
    length: {

        get: function ()
        {
            return this.list.length;
        }

    },

    /**
     * Returns the first Game Object within the Container, or `null` if it is empty.
     *
     * You can move the cursor by calling `Container.next` and `Container.previous`.
     *
     * @name Phaser.GameObjects.Container#first
     * @type {?Phaser.GameObjects.GameObject}
     * @readonly
     * @since 3.4.0
     */
    first: {

        get: function ()
        {
            this.position = 0;

            if (this.list.length > 0)
            {
                return this.list[0];
            }
            else
            {
                return null;
            }
        }

    },

    /**
     * Returns the last Game Object within the Container, or `null` if it is empty.
     *
     * You can move the cursor by calling `Container.next` and `Container.previous`.
     *
     * @name Phaser.GameObjects.Container#last
     * @type {?Phaser.GameObjects.GameObject}
     * @readonly
     * @since 3.4.0
     */
    last: {

        get: function ()
        {
            if (this.list.length > 0)
            {
                this.position = this.list.length - 1;

                return this.list[this.position];
            }
            else
            {
                return null;
            }
        }

    },

    /**
     * Returns the next Game Object within the Container, or `null` if it is empty.
     *
     * You can move the cursor by calling `Container.next` and `Container.previous`.
     *
     * @name Phaser.GameObjects.Container#next
     * @type {?Phaser.GameObjects.GameObject}
     * @readonly
     * @since 3.4.0
     */
    next: {

        get: function ()
        {
            if (this.position < this.list.length)
            {
                this.position++;

                return this.list[this.position];
            }
            else
            {
                return null;
            }
        }

    },

    /**
     * Returns the previous Game Object within the Container, or `null` if it is empty.
     *
     * You can move the cursor by calling `Container.next` and `Container.previous`.
     *
     * @name Phaser.GameObjects.Container#previous
     * @type {?Phaser.GameObjects.GameObject}
     * @readonly
     * @since 3.4.0
     */
    previous: {

        get: function ()
        {
            if (this.position > 0)
            {
                this.position--;

                return this.list[this.position];
            }
            else
            {
                return null;
            }
        }

    },

    /**
     * Internal destroy handler, called as part of the destroy process.
     *
     * @method Phaser.GameObjects.Container#preDestroy
     * @protected
     * @since 3.9.0
     */
    preDestroy: function ()
    {
        this.removeAll(!!this.exclusive);

        this.localTransform.destroy();
        this.tempTransformMatrix.destroy();

        this.list = [];
        this._displayList = null;
    }

});

module.exports = Container;
>>>>>>> af272842
<|MERGE_RESOLUTION|>--- conflicted
+++ resolved
@@ -1,1364 +1,3 @@
-<<<<<<< HEAD
-/**
- * @author       Richard Davey <rich@photonstorm.com>
- * @author       Felipe Alfonso <@bitnenfer>
- * @copyright    2020 Photon Storm Ltd.
- * @license      {@link https://opensource.org/licenses/MIT|MIT License}
- */
-
-var ArrayUtils = require('../../utils/array');
-var BlendModes = require('../../renderer/BlendModes');
-var Class = require('../../utils/Class');
-var Components = require('../components');
-var Events = require('../events');
-var GameObject = require('../GameObject');
-var GameObjectEvents = require('../events');
-var Rectangle = require('../../geom/rectangle/Rectangle');
-var Render = require('./ContainerRender');
-var Union = require('../../geom/rectangle/Union');
-var Vector2 = require('../../math/Vector2');
-
-/**
- * @classdesc
- * A Container Game Object.
- *
- * A Container, as the name implies, can 'contain' other types of Game Object.
- * When a Game Object is added to a Container, the Container becomes responsible for the rendering of it.
- * By default it will be removed from the Display List and instead added to the Containers own internal list.
- *
- * The position of the Game Object automatically becomes relative to the position of the Container.
- *
- * The origin of a Container is 0x0 (in local space) and that cannot be changed. The children you add to the
- * Container should be positioned with this value in mind. I.e. you should treat 0x0 as being the center of
- * the Container, and position children positively and negative around it as required.
- *
- * When the Container is rendered, all of its children are rendered as well, in the order in which they exist
- * within the Container. Container children can be repositioned using methods such as `MoveUp`, `MoveDown` and `SendToBack`.
- *
- * If you modify a transform property of the Container, such as `Container.x` or `Container.rotation` then it will
- * automatically influence all children as well.
- *
- * Containers can include other Containers for deeply nested transforms.
- *
- * Containers can have masks set on them and can be used as a mask too. However, Container children cannot be masked.
- * The masks do not 'stack up'. Only a Container on the root of the display list will use its mask.
- *
- * Containers can be enabled for input. Because they do not have a texture you need to provide a shape for them
- * to use as their hit area. Container children can also be enabled for input, independent of the Container.
- *
- * Containers can be given a physics body for either Arcade Physics, Impact Physics or Matter Physics. However,
- * if Container _children_ are enabled for physics you may get unexpected results, such as offset bodies,
- * if the Container itself, or any of its ancestors, is positioned anywhere other than at 0 x 0. Container children
- * with physics do not factor in the Container due to the excessive extra calculations needed. Please structure
- * your game to work around this.
- *
- * It's important to understand the impact of using Containers. They add additional processing overhead into
- * every one of their children. The deeper you nest them, the more the cost escalates. This is especially true
- * for input events. You also loose the ability to set the display depth of Container children in the same
- * flexible manner as those not within them. In short, don't use them for the sake of it. You pay a small cost
- * every time you create one, try to structure your game around avoiding that where possible.
- *
- * @class Container
- * @extends Phaser.GameObjects.GameObject
- * @memberof Phaser.GameObjects
- * @constructor
- * @since 3.4.0
- *
- * @extends Phaser.GameObjects.Components.AlphaSingle
- * @extends Phaser.GameObjects.Components.BlendMode
- * @extends Phaser.GameObjects.Components.ComputedSize
- * @extends Phaser.GameObjects.Components.Depth
- * @extends Phaser.GameObjects.Components.Mask
- * @extends Phaser.GameObjects.Components.Transform
- * @extends Phaser.GameObjects.Components.Visible
- *
- * @param {Phaser.Scene} scene - The Scene to which this Game Object belongs. A Game Object can only belong to one Scene at a time.
- * @param {number} [x=0] - The horizontal position of this Game Object in the world.
- * @param {number} [y=0] - The vertical position of this Game Object in the world.
- * @param {Phaser.GameObjects.GameObject[]} [children] - An optional array of Game Objects to add to this Container.
- */
-var Container = new Class({
-
-    Extends: GameObject,
-
-    Mixins: [
-        Components.AlphaSingle,
-        Components.BlendMode,
-        Components.ComputedSize,
-        Components.Depth,
-        Components.Mask,
-        Components.Transform,
-        Components.Visible,
-        Render
-    ],
-
-    initialize:
-
-    function Container (scene, x, y, children)
-    {
-        GameObject.call(this, scene, 'Container');
-
-        /**
-         * An array holding the children of this Container.
-         *
-         * @name Phaser.GameObjects.Container#list
-         * @type {Phaser.GameObjects.GameObject[]}
-         * @since 3.4.0
-         */
-        this.list = [];
-
-        /**
-         * Does this Container exclusively manage its children?
-         *
-         * The default is `true` which means a child added to this Container cannot
-         * belong in another Container, which includes the Scene display list.
-         *
-         * If you disable this then this Container will no longer exclusively manage its children.
-         * This allows you to create all kinds of interesting graphical effects, such as replicating
-         * Game Objects without reparenting them all over the Scene.
-         * However, doing so will prevent children from receiving any kind of input event or have
-         * their physics bodies work by default, as they're no longer a single entity on the
-         * display list, but are being replicated where-ever this Container is.
-         *
-         * @name Phaser.GameObjects.Container#exclusive
-         * @type {boolean}
-         * @default true
-         * @since 3.4.0
-         */
-        this.exclusive = true;
-
-        /**
-         * Containers can have an optional maximum size. If set to anything above 0 it
-         * will constrict the addition of new Game Objects into the Container, capping off
-         * the maximum limit the Container can grow in size to.
-         *
-         * @name Phaser.GameObjects.Container#maxSize
-         * @type {integer}
-         * @default -1
-         * @since 3.4.0
-         */
-        this.maxSize = -1;
-
-        /**
-         * The cursor position.
-         *
-         * @name Phaser.GameObjects.Container#position
-         * @type {integer}
-         * @since 3.4.0
-         */
-        this.position = 0;
-
-        /**
-         * Internal Transform Matrix used for local space conversion.
-         *
-         * @name Phaser.GameObjects.Container#localTransform
-         * @type {Phaser.GameObjects.Components.TransformMatrix}
-         * @since 3.4.0
-         */
-        this.localTransform = new Components.TransformMatrix();
-
-        /**
-         * Internal temporary Transform Matrix used to avoid object creation.
-         *
-         * @name Phaser.GameObjects.Container#tempTransformMatrix
-         * @type {Phaser.GameObjects.Components.TransformMatrix}
-         * @private
-         * @since 3.4.0
-         */
-        this.tempTransformMatrix = new Components.TransformMatrix();
-
-        /**
-         * A reference to the Scene Display List.
-         *
-         * @name Phaser.GameObjects.Container#_displayList
-         * @type {Phaser.GameObjects.DisplayList}
-         * @private
-         * @since 3.4.0
-         */
-        this._displayList = scene.sys.displayList;
-
-        /**
-         * The property key to sort by.
-         *
-         * @name Phaser.GameObjects.Container#_sortKey
-         * @type {string}
-         * @private
-         * @since 3.4.0
-         */
-        this._sortKey = '';
-
-        /**
-         * A reference to the Scene Systems Event Emitter.
-         *
-         * @name Phaser.GameObjects.Container#_sysEvents
-         * @type {Phaser.Events.EventEmitter}
-         * @private
-         * @since 3.9.0
-         */
-        this._sysEvents = scene.sys.events;
-
-        /**
-         * The horizontal scroll factor of this Container.
-         *
-         * The scroll factor controls the influence of the movement of a Camera upon this Container.
-         *
-         * When a camera scrolls it will change the location at which this Container is rendered on-screen.
-         * It does not change the Containers actual position values.
-         *
-         * For a Container, setting this value will only update the Container itself, not its children.
-         * If you wish to change the scrollFactor of the children as well, use the `setScrollFactor` method.
-         *
-         * A value of 1 means it will move exactly in sync with a camera.
-         * A value of 0 means it will not move at all, even if the camera moves.
-         * Other values control the degree to which the camera movement is mapped to this Container.
-         *
-         * Please be aware that scroll factor values other than 1 are not taken in to consideration when
-         * calculating physics collisions. Bodies always collide based on their world position, but changing
-         * the scroll factor is a visual adjustment to where the textures are rendered, which can offset
-         * them from physics bodies if not accounted for in your code.
-         *
-         * @name Phaser.GameObjects.Container#scrollFactorX
-         * @type {number}
-         * @default 1
-         * @since 3.0.0
-         */
-        this.scrollFactorX = 1;
-
-        /**
-         * The vertical scroll factor of this Container.
-         *
-         * The scroll factor controls the influence of the movement of a Camera upon this Container.
-         *
-         * When a camera scrolls it will change the location at which this Container is rendered on-screen.
-         * It does not change the Containers actual position values.
-         *
-         * For a Container, setting this value will only update the Container itself, not its children.
-         * If you wish to change the scrollFactor of the children as well, use the `setScrollFactor` method.
-         *
-         * A value of 1 means it will move exactly in sync with a camera.
-         * A value of 0 means it will not move at all, even if the camera moves.
-         * Other values control the degree to which the camera movement is mapped to this Container.
-         *
-         * Please be aware that scroll factor values other than 1 are not taken in to consideration when
-         * calculating physics collisions. Bodies always collide based on their world position, but changing
-         * the scroll factor is a visual adjustment to where the textures are rendered, which can offset
-         * them from physics bodies if not accounted for in your code.
-         *
-         * @name Phaser.GameObjects.Container#scrollFactorY
-         * @type {number}
-         * @default 1
-         * @since 3.0.0
-         */
-        this.scrollFactorY = 1;
-
-        this.setPosition(x, y);
-
-        this.clearAlpha();
-
-        this.setBlendMode(BlendModes.SKIP_CHECK);
-
-        if (children)
-        {
-            this.add(children);
-        }
-    },
-
-    /**
-     * Internal value to allow Containers to be used for input and physics.
-     * Do not change this value. It has no effect other than to break things.
-     *
-     * @name Phaser.GameObjects.Container#originX
-     * @type {number}
-     * @readonly
-     * @since 3.4.0
-     */
-    originX: {
-
-        get: function ()
-        {
-            return 0.5;
-        }
-
-    },
-
-    /**
-     * Internal value to allow Containers to be used for input and physics.
-     * Do not change this value. It has no effect other than to break things.
-     *
-     * @name Phaser.GameObjects.Container#originY
-     * @type {number}
-     * @readonly
-     * @since 3.4.0
-     */
-    originY: {
-
-        get: function ()
-        {
-            return 0.5;
-        }
-
-    },
-
-    /**
-     * Internal value to allow Containers to be used for input and physics.
-     * Do not change this value. It has no effect other than to break things.
-     *
-     * @name Phaser.GameObjects.Container#displayOriginX
-     * @type {number}
-     * @readonly
-     * @since 3.4.0
-     */
-    displayOriginX: {
-
-        get: function ()
-        {
-            return this.width * 0.5;
-        }
-
-    },
-
-    /**
-     * Internal value to allow Containers to be used for input and physics.
-     * Do not change this value. It has no effect other than to break things.
-     *
-     * @name Phaser.GameObjects.Container#displayOriginY
-     * @type {number}
-     * @readonly
-     * @since 3.4.0
-     */
-    displayOriginY: {
-
-        get: function ()
-        {
-            return this.height * 0.5;
-        }
-
-    },
-
-    /**
-     * Does this Container exclusively manage its children?
-     *
-     * The default is `true` which means a child added to this Container cannot
-     * belong in another Container, which includes the Scene display list.
-     *
-     * If you disable this then this Container will no longer exclusively manage its children.
-     * This allows you to create all kinds of interesting graphical effects, such as replicating
-     * Game Objects without reparenting them all over the Scene.
-     * However, doing so will prevent children from receiving any kind of input event or have
-     * their physics bodies work by default, as they're no longer a single entity on the
-     * display list, but are being replicated where-ever this Container is.
-     *
-     * @method Phaser.GameObjects.Container#setExclusive
-     * @since 3.4.0
-     *
-     * @param {boolean} [value=true] - The exclusive state of this Container.
-     *
-     * @return {this} This Container.
-     */
-    setExclusive: function (value)
-    {
-        if (value === undefined) { value = true; }
-
-        this.exclusive = value;
-
-        return this;
-    },
-
-    /**
-     * Gets the bounds of this Container. It works by iterating all children of the Container,
-     * getting their respective bounds, and then working out a min-max rectangle from that.
-     * It does not factor in if the children render or not, all are included.
-     *
-     * Some children are unable to return their bounds, such as Graphics objects, in which case
-     * they are skipped.
-     *
-     * Depending on the quantity of children in this Container it could be a really expensive call,
-     * so cache it and only poll it as needed.
-     *
-     * The values are stored and returned in a Rectangle object.
-     *
-     * @method Phaser.GameObjects.Container#getBounds
-     * @since 3.4.0
-     *
-     * @param {Phaser.Geom.Rectangle} [output] - A Geom.Rectangle object to store the values in. If not provided a new Rectangle will be created.
-     *
-     * @return {Phaser.Geom.Rectangle} The values stored in the output object.
-     */
-    getBounds: function (output)
-    {
-        if (output === undefined) { output = new Rectangle(); }
-
-        output.setTo(this.x, this.y, 0, 0);
-
-        if (this.parentContainer)
-        {
-            var parentMatrix = this.parentContainer.getBoundsTransformMatrix();
-            var transformedPosition = parentMatrix.transformPoint(this.x, this.y);
-
-            output.setTo(transformedPosition.x, transformedPosition.y, 0, 0);
-        }
-
-        if (this.list.length > 0)
-        {
-            var children = this.list;
-            var tempRect = new Rectangle();
-            var hasSetFirst = false;
-
-            output.setEmpty();
-
-            for (var i = 0; i < children.length; i++)
-            {
-                var entry = children[i];
-
-                if (entry.getBounds)
-                {
-                    entry.getBounds(tempRect);
-
-                    if (!hasSetFirst)
-                    {
-                        output.setTo(tempRect.x, tempRect.y, tempRect.width, tempRect.height);
-                        hasSetFirst = true;
-                    }
-                    else
-                    {
-                        Union(tempRect, output, output);
-                    }
-                }
-            }
-        }
-
-        return output;
-    },
-
-    /**
-     * Internal add handler.
-     *
-     * @method Phaser.GameObjects.Container#addHandler
-     * @private
-     * @since 3.4.0
-     *
-     * @param {Phaser.GameObjects.GameObject} gameObject - The Game Object that was just added to this Container.
-     */
-    addHandler: function (gameObject)
-    {
-        gameObject.once(Events.DESTROY, this.remove, this);
-
-        if (this.exclusive)
-        {
-            this._displayList.remove(gameObject);
-
-            if (gameObject.parentContainer)
-            {
-                gameObject.parentContainer.remove(gameObject);
-            }
-
-            gameObject.parentContainer = this;
-        }
-
-        //  Is only on the Display List via this Container
-        if (!this.scene.sys.displayList.exists(gameObject))
-        {
-            gameObject.emit(GameObjectEvents.ADDED_TO_SCENE, gameObject, this.scene);
-        }
-    },
-
-    /**
-     * Internal remove handler.
-     *
-     * @method Phaser.GameObjects.Container#removeHandler
-     * @private
-     * @since 3.4.0
-     *
-     * @param {Phaser.GameObjects.GameObject} gameObject - The Game Object that was just removed from this Container.
-     */
-    removeHandler: function (gameObject)
-    {
-        gameObject.off(Events.DESTROY, this.remove);
-
-        if (this.exclusive)
-        {
-            gameObject.parentContainer = null;
-        }
-
-        //  Is only on the Display List via this Container
-        if (!this.scene.sys.displayList.exists(gameObject))
-        {
-            gameObject.emit(GameObjectEvents.REMOVED_FROM_SCENE, gameObject, this.scene);
-        }
-    },
-
-    /**
-     * Takes a Point-like object, such as a Vector2, Geom.Point or object with public x and y properties,
-     * and transforms it into the space of this Container, then returns it in the output object.
-     *
-     * @method Phaser.GameObjects.Container#pointToContainer
-     * @since 3.4.0
-     *
-     * @param {(object|Phaser.Geom.Point|Phaser.Math.Vector2)} source - The Source Point to be transformed.
-     * @param {(object|Phaser.Geom.Point|Phaser.Math.Vector2)} [output] - A destination object to store the transformed point in. If none given a Vector2 will be created and returned.
-     *
-     * @return {(object|Phaser.Geom.Point|Phaser.Math.Vector2)} The transformed point.
-     */
-    pointToContainer: function (source, output)
-    {
-        if (output === undefined) { output = new Vector2(); }
-
-        if (this.parentContainer)
-        {
-            this.parentContainer.pointToContainer(source, output);
-        }
-        else
-        {
-            output = new Vector2(source.x, source.y);
-        }
-
-        var tempMatrix = this.tempTransformMatrix;
-
-        //  No need to loadIdentity because applyITRS overwrites every value anyway
-        tempMatrix.applyITRS(this.x, this.y, this.rotation, this.scaleX, this.scaleY);
-
-        tempMatrix.invert();
-
-        tempMatrix.transformPoint(source.x, source.y, output);
-
-        return output;
-    },
-
-    /**
-     * Returns the world transform matrix as used for Bounds checks.
-     *
-     * The returned matrix is temporal and shouldn't be stored.
-     *
-     * @method Phaser.GameObjects.Container#getBoundsTransformMatrix
-     * @since 3.4.0
-     *
-     * @return {Phaser.GameObjects.Components.TransformMatrix} The world transform matrix.
-     */
-    getBoundsTransformMatrix: function ()
-    {
-        return this.getWorldTransformMatrix(this.tempTransformMatrix, this.localTransform);
-    },
-
-    /**
-     * Adds the given Game Object, or array of Game Objects, to this Container.
-     *
-     * Each Game Object must be unique within the Container.
-     *
-     * @method Phaser.GameObjects.Container#add
-     * @since 3.4.0
-     *
-     * @param {Phaser.GameObjects.GameObject|Phaser.GameObjects.GameObject[]} child - The Game Object, or array of Game Objects, to add to the Container.
-     *
-     * @return {this} This Container instance.
-     */
-    add: function (child)
-    {
-        ArrayUtils.Add(this.list, child, this.maxSize, this.addHandler, this);
-
-        return this;
-    },
-
-    /**
-     * Adds the given Game Object, or array of Game Objects, to this Container at the specified position.
-     *
-     * Existing Game Objects in the Container are shifted up.
-     *
-     * Each Game Object must be unique within the Container.
-     *
-     * @method Phaser.GameObjects.Container#addAt
-     * @since 3.4.0
-     *
-     * @param {Phaser.GameObjects.GameObject|Phaser.GameObjects.GameObject[]} child - The Game Object, or array of Game Objects, to add to the Container.
-     * @param {integer} [index=0] - The position to insert the Game Object/s at.
-     *
-     * @return {this} This Container instance.
-     */
-    addAt: function (child, index)
-    {
-        ArrayUtils.AddAt(this.list, child, index, this.maxSize, this.addHandler, this);
-
-        return this;
-    },
-
-    /**
-     * Returns the Game Object at the given position in this Container.
-     *
-     * @method Phaser.GameObjects.Container#getAt
-     * @since 3.4.0
-     *
-     * @param {integer} index - The position to get the Game Object from.
-     *
-     * @return {?Phaser.GameObjects.GameObject} The Game Object at the specified index, or `null` if none found.
-     */
-    getAt: function (index)
-    {
-        return this.list[index];
-    },
-
-    /**
-     * Returns the index of the given Game Object in this Container.
-     *
-     * @method Phaser.GameObjects.Container#getIndex
-     * @since 3.4.0
-     *
-     * @param {Phaser.GameObjects.GameObject} child - The Game Object to search for in this Container.
-     *
-     * @return {integer} The index of the Game Object in this Container, or -1 if not found.
-     */
-    getIndex: function (child)
-    {
-        return this.list.indexOf(child);
-    },
-
-    /**
-     * Sort the contents of this Container so the items are in order based on the given property.
-     * For example: `sort('alpha')` would sort the elements based on the value of their `alpha` property.
-     *
-     * @method Phaser.GameObjects.Container#sort
-     * @since 3.4.0
-     *
-     * @param {string} property - The property to lexically sort by.
-     * @param {function} [handler] - Provide your own custom handler function. Will receive 2 children which it should compare and return a boolean.
-     *
-     * @return {this} This Container instance.
-     */
-    sort: function (property, handler)
-    {
-        if (!property)
-        {
-            return this;
-        }
-
-        if (handler === undefined)
-        {
-            handler = function (childA, childB)
-            {
-                return childA[property] - childB[property];
-            };
-        }
-
-        ArrayUtils.StableSort(this.list, handler);
-
-        return this;
-    },
-
-    /**
-     * Searches for the first instance of a child with its `name` property matching the given argument.
-     * Should more than one child have the same name only the first is returned.
-     *
-     * @method Phaser.GameObjects.Container#getByName
-     * @since 3.4.0
-     *
-     * @param {string} name - The name to search for.
-     *
-     * @return {?Phaser.GameObjects.GameObject} The first child with a matching name, or `null` if none were found.
-     */
-    getByName: function (name)
-    {
-        return ArrayUtils.GetFirst(this.list, 'name', name);
-    },
-
-    /**
-     * Returns a random Game Object from this Container.
-     *
-     * @method Phaser.GameObjects.Container#getRandom
-     * @since 3.4.0
-     *
-     * @param {integer} [startIndex=0] - An optional start index.
-     * @param {integer} [length] - An optional length, the total number of elements (from the startIndex) to choose from.
-     *
-     * @return {?Phaser.GameObjects.GameObject} A random child from the Container, or `null` if the Container is empty.
-     */
-    getRandom: function (startIndex, length)
-    {
-        return ArrayUtils.GetRandom(this.list, startIndex, length);
-    },
-
-    /**
-     * Gets the first Game Object in this Container.
-     *
-     * You can also specify a property and value to search for, in which case it will return the first
-     * Game Object in this Container with a matching property and / or value.
-     *
-     * For example: `getFirst('visible', true)` would return the first Game Object that had its `visible` property set.
-     *
-     * You can limit the search to the `startIndex` - `endIndex` range.
-     *
-     * @method Phaser.GameObjects.Container#getFirst
-     * @since 3.4.0
-     *
-     * @param {string} property - The property to test on each Game Object in the Container.
-     * @param {*} value - The value to test the property against. Must pass a strict (`===`) comparison check.
-     * @param {integer} [startIndex=0] - An optional start index to search from.
-     * @param {integer} [endIndex=Container.length] - An optional end index to search up to (but not included)
-     *
-     * @return {?Phaser.GameObjects.GameObject} The first matching Game Object, or `null` if none was found.
-     */
-    getFirst: function (property, value, startIndex, endIndex)
-    {
-        return ArrayUtils.GetFirst(this.list, property, value, startIndex, endIndex);
-    },
-
-    /**
-     * Returns all Game Objects in this Container.
-     *
-     * You can optionally specify a matching criteria using the `property` and `value` arguments.
-     *
-     * For example: `getAll('body')` would return only Game Objects that have a body property.
-     *
-     * You can also specify a value to compare the property to:
-     *
-     * `getAll('visible', true)` would return only Game Objects that have their visible property set to `true`.
-     *
-     * Optionally you can specify a start and end index. For example if this Container had 100 Game Objects,
-     * and you set `startIndex` to 0 and `endIndex` to 50, it would return matches from only
-     * the first 50 Game Objects.
-     *
-     * @method Phaser.GameObjects.Container#getAll
-     * @since 3.4.0
-     *
-     * @param {string} [property] - The property to test on each Game Object in the Container.
-     * @param {any} [value] - If property is set then the `property` must strictly equal this value to be included in the results.
-     * @param {integer} [startIndex=0] - An optional start index to search from.
-     * @param {integer} [endIndex=Container.length] - An optional end index to search up to (but not included)
-     *
-     * @return {Phaser.GameObjects.GameObject[]} An array of matching Game Objects from this Container.
-     */
-    getAll: function (property, value, startIndex, endIndex)
-    {
-        return ArrayUtils.GetAll(this.list, property, value, startIndex, endIndex);
-    },
-
-    /**
-     * Returns the total number of Game Objects in this Container that have a property
-     * matching the given value.
-     *
-     * For example: `count('visible', true)` would count all the elements that have their visible property set.
-     *
-     * You can optionally limit the operation to the `startIndex` - `endIndex` range.
-     *
-     * @method Phaser.GameObjects.Container#count
-     * @since 3.4.0
-     *
-     * @param {string} property - The property to check.
-     * @param {any} value - The value to check.
-     * @param {integer} [startIndex=0] - An optional start index to search from.
-     * @param {integer} [endIndex=Container.length] - An optional end index to search up to (but not included)
-     *
-     * @return {integer} The total number of Game Objects in this Container with a property matching the given value.
-     */
-    count: function (property, value, startIndex, endIndex)
-    {
-        return ArrayUtils.CountAllMatching(this.list, property, value, startIndex, endIndex);
-    },
-
-    /**
-     * Swaps the position of two Game Objects in this Container.
-     * Both Game Objects must belong to this Container.
-     *
-     * @method Phaser.GameObjects.Container#swap
-     * @since 3.4.0
-     *
-     * @param {Phaser.GameObjects.GameObject} child1 - The first Game Object to swap.
-     * @param {Phaser.GameObjects.GameObject} child2 - The second Game Object to swap.
-     *
-     * @return {this} This Container instance.
-     */
-    swap: function (child1, child2)
-    {
-        ArrayUtils.Swap(this.list, child1, child2);
-
-        return this;
-    },
-
-    /**
-     * Moves a Game Object to a new position within this Container.
-     *
-     * The Game Object must already be a child of this Container.
-     *
-     * The Game Object is removed from its old position and inserted into the new one.
-     * Therefore the Container size does not change. Other children will change position accordingly.
-     *
-     * @method Phaser.GameObjects.Container#moveTo
-     * @since 3.4.0
-     *
-     * @param {Phaser.GameObjects.GameObject} child - The Game Object to move.
-     * @param {integer} index - The new position of the Game Object in this Container.
-     *
-     * @return {this} This Container instance.
-     */
-    moveTo: function (child, index)
-    {
-        ArrayUtils.MoveTo(this.list, child, index);
-
-        return this;
-    },
-
-    /**
-     * Removes the given Game Object, or array of Game Objects, from this Container.
-     *
-     * The Game Objects must already be children of this Container.
-     *
-     * You can also optionally call `destroy` on each Game Object that is removed from the Container.
-     *
-     * @method Phaser.GameObjects.Container#remove
-     * @since 3.4.0
-     *
-     * @param {Phaser.GameObjects.GameObject|Phaser.GameObjects.GameObject[]} child - The Game Object, or array of Game Objects, to be removed from the Container.
-     * @param {boolean} [destroyChild=false] - Optionally call `destroy` on each child successfully removed from this Container.
-     *
-     * @return {this} This Container instance.
-     */
-    remove: function (child, destroyChild)
-    {
-        var removed = ArrayUtils.Remove(this.list, child, this.removeHandler, this);
-
-        if (destroyChild && removed)
-        {
-            if (!Array.isArray(removed))
-            {
-                removed = [ removed ];
-            }
-
-            for (var i = 0; i < removed.length; i++)
-            {
-                removed[i].destroy();
-            }
-        }
-
-        return this;
-    },
-
-    /**
-     * Removes the Game Object at the given position in this Container.
-     *
-     * You can also optionally call `destroy` on the Game Object, if one is found.
-     *
-     * @method Phaser.GameObjects.Container#removeAt
-     * @since 3.4.0
-     *
-     * @param {integer} index - The index of the Game Object to be removed.
-     * @param {boolean} [destroyChild=false] - Optionally call `destroy` on the Game Object if successfully removed from this Container.
-     *
-     * @return {this} This Container instance.
-     */
-    removeAt: function (index, destroyChild)
-    {
-        var removed = ArrayUtils.RemoveAt(this.list, index, this.removeHandler, this);
-
-        if (destroyChild && removed)
-        {
-            removed.destroy();
-        }
-
-        return this;
-    },
-
-    /**
-     * Removes the Game Objects between the given positions in this Container.
-     *
-     * You can also optionally call `destroy` on each Game Object that is removed from the Container.
-     *
-     * @method Phaser.GameObjects.Container#removeBetween
-     * @since 3.4.0
-     *
-     * @param {integer} [startIndex=0] - An optional start index to search from.
-     * @param {integer} [endIndex=Container.length] - An optional end index to search up to (but not included)
-     * @param {boolean} [destroyChild=false] - Optionally call `destroy` on each Game Object successfully removed from this Container.
-     *
-     * @return {this} This Container instance.
-     */
-    removeBetween: function (startIndex, endIndex, destroyChild)
-    {
-        var removed = ArrayUtils.RemoveBetween(this.list, startIndex, endIndex, this.removeHandler, this);
-
-        if (destroyChild)
-        {
-            for (var i = 0; i < removed.length; i++)
-            {
-                removed[i].destroy();
-            }
-        }
-
-        return this;
-    },
-
-    /**
-     * Removes all Game Objects from this Container.
-     *
-     * You can also optionally call `destroy` on each Game Object that is removed from the Container.
-     *
-     * @method Phaser.GameObjects.Container#removeAll
-     * @since 3.4.0
-     *
-     * @param {boolean} [destroyChild=false] - Optionally call `destroy` on each Game Object successfully removed from this Container.
-     *
-     * @return {this} This Container instance.
-     */
-    removeAll: function (destroyChild)
-    {
-        var removed = ArrayUtils.RemoveBetween(this.list, 0, this.list.length, this.removeHandler, this);
-
-        if (destroyChild)
-        {
-            for (var i = 0; i < removed.length; i++)
-            {
-                removed[i].destroy();
-            }
-        }
-
-        return this;
-    },
-
-    /**
-     * Brings the given Game Object to the top of this Container.
-     * This will cause it to render on-top of any other objects in the Container.
-     *
-     * @method Phaser.GameObjects.Container#bringToTop
-     * @since 3.4.0
-     *
-     * @param {Phaser.GameObjects.GameObject} child - The Game Object to bring to the top of the Container.
-     *
-     * @return {this} This Container instance.
-     */
-    bringToTop: function (child)
-    {
-        ArrayUtils.BringToTop(this.list, child);
-
-        return this;
-    },
-
-    /**
-     * Sends the given Game Object to the bottom of this Container.
-     * This will cause it to render below any other objects in the Container.
-     *
-     * @method Phaser.GameObjects.Container#sendToBack
-     * @since 3.4.0
-     *
-     * @param {Phaser.GameObjects.GameObject} child - The Game Object to send to the bottom of the Container.
-     *
-     * @return {this} This Container instance.
-     */
-    sendToBack: function (child)
-    {
-        ArrayUtils.SendToBack(this.list, child);
-
-        return this;
-    },
-
-    /**
-     * Moves the given Game Object up one place in this Container, unless it's already at the top.
-     *
-     * @method Phaser.GameObjects.Container#moveUp
-     * @since 3.4.0
-     *
-     * @param {Phaser.GameObjects.GameObject} child - The Game Object to be moved in the Container.
-     *
-     * @return {this} This Container instance.
-     */
-    moveUp: function (child)
-    {
-        ArrayUtils.MoveUp(this.list, child);
-
-        return this;
-    },
-
-    /**
-     * Moves the given Game Object down one place in this Container, unless it's already at the bottom.
-     *
-     * @method Phaser.GameObjects.Container#moveDown
-     * @since 3.4.0
-     *
-     * @param {Phaser.GameObjects.GameObject} child - The Game Object to be moved in the Container.
-     *
-     * @return {this} This Container instance.
-     */
-    moveDown: function (child)
-    {
-        ArrayUtils.MoveDown(this.list, child);
-
-        return this;
-    },
-
-    /**
-     * Reverses the order of all Game Objects in this Container.
-     *
-     * @method Phaser.GameObjects.Container#reverse
-     * @since 3.4.0
-     *
-     * @return {this} This Container instance.
-     */
-    reverse: function ()
-    {
-        this.list.reverse();
-
-        return this;
-    },
-
-    /**
-     * Shuffles the all Game Objects in this Container using the Fisher-Yates implementation.
-     *
-     * @method Phaser.GameObjects.Container#shuffle
-     * @since 3.4.0
-     *
-     * @return {this} This Container instance.
-     */
-    shuffle: function ()
-    {
-        ArrayUtils.Shuffle(this.list);
-
-        return this;
-    },
-
-    /**
-     * Replaces a Game Object in this Container with the new Game Object.
-     * The new Game Object cannot already be a child of this Container.
-     *
-     * @method Phaser.GameObjects.Container#replace
-     * @since 3.4.0
-     *
-     * @param {Phaser.GameObjects.GameObject} oldChild - The Game Object in this Container that will be replaced.
-     * @param {Phaser.GameObjects.GameObject} newChild - The Game Object to be added to this Container.
-     * @param {boolean} [destroyChild=false] - Optionally call `destroy` on the Game Object if successfully removed from this Container.
-     *
-     * @return {this} This Container instance.
-     */
-    replace: function (oldChild, newChild, destroyChild)
-    {
-        var moved = ArrayUtils.Replace(this.list, oldChild, newChild);
-
-        if (moved)
-        {
-            this.addHandler(newChild);
-            this.removeHandler(oldChild);
-
-            if (destroyChild)
-            {
-                oldChild.destroy();
-            }
-        }
-
-        return this;
-    },
-
-    /**
-     * Returns `true` if the given Game Object is a direct child of this Container.
-     *
-     * This check does not scan nested Containers.
-     *
-     * @method Phaser.GameObjects.Container#exists
-     * @since 3.4.0
-     *
-     * @param {Phaser.GameObjects.GameObject} child - The Game Object to check for within this Container.
-     *
-     * @return {boolean} True if the Game Object is an immediate child of this Container, otherwise false.
-     */
-    exists: function (child)
-    {
-        return (this.list.indexOf(child) > -1);
-    },
-
-    /**
-     * Sets the property to the given value on all Game Objects in this Container.
-     *
-     * Optionally you can specify a start and end index. For example if this Container had 100 Game Objects,
-     * and you set `startIndex` to 0 and `endIndex` to 50, it would return matches from only
-     * the first 50 Game Objects.
-     *
-     * @method Phaser.GameObjects.Container#setAll
-     * @since 3.4.0
-     *
-     * @param {string} property - The property that must exist on the Game Object.
-     * @param {any} value - The value to get the property to.
-     * @param {integer} [startIndex=0] - An optional start index to search from.
-     * @param {integer} [endIndex=Container.length] - An optional end index to search up to (but not included)
-     *
-     * @return {this} This Container instance.
-     */
-    setAll: function (property, value, startIndex, endIndex)
-    {
-        ArrayUtils.SetAll(this.list, property, value, startIndex, endIndex);
-
-        return this;
-    },
-
-    /**
-     * @callback EachContainerCallback
-     * @generic I - [item]
-     *
-     * @param {*} item - The child Game Object of the Container.
-     * @param {...*} [args] - Additional arguments that will be passed to the callback, after the child.
-     */
-
-    /**
-     * Passes all Game Objects in this Container to the given callback.
-     *
-     * A copy of the Container is made before passing each entry to your callback.
-     * This protects against the callback itself modifying the Container.
-     *
-     * If you know for sure that the callback will not change the size of this Container
-     * then you can use the more performant `Container.iterate` method instead.
-     *
-     * @method Phaser.GameObjects.Container#each
-     * @since 3.4.0
-     *
-     * @param {function} callback - The function to call.
-     * @param {object} [context] - Value to use as `this` when executing callback.
-     * @param {...*} [args] - Additional arguments that will be passed to the callback, after the child.
-     *
-     * @return {this} This Container instance.
-     */
-    each: function (callback, context)
-    {
-        var args = [ null ];
-        var i;
-        var temp = this.list.slice();
-        var len = temp.length;
-
-        for (i = 2; i < arguments.length; i++)
-        {
-            args.push(arguments[i]);
-        }
-
-        for (i = 0; i < len; i++)
-        {
-            args[0] = temp[i];
-
-            callback.apply(context, args);
-        }
-
-        return this;
-    },
-
-    /**
-     * Passes all Game Objects in this Container to the given callback.
-     *
-     * Only use this method when you absolutely know that the Container will not be modified during
-     * the iteration, i.e. by removing or adding to its contents.
-     *
-     * @method Phaser.GameObjects.Container#iterate
-     * @since 3.4.0
-     *
-     * @param {function} callback - The function to call.
-     * @param {object} [context] - Value to use as `this` when executing callback.
-     * @param {...*} [args] - Additional arguments that will be passed to the callback, after the child.
-     *
-     * @return {this} This Container instance.
-     */
-    iterate: function (callback, context)
-    {
-        var args = [ null ];
-        var i;
-
-        for (i = 2; i < arguments.length; i++)
-        {
-            args.push(arguments[i]);
-        }
-
-        for (i = 0; i < this.list.length; i++)
-        {
-            args[0] = this.list[i];
-
-            callback.apply(context, args);
-        }
-
-        return this;
-    },
-
-    /**
-     * Sets the scroll factor of this Container and optionally all of its children.
-     *
-     * The scroll factor controls the influence of the movement of a Camera upon this Game Object.
-     *
-     * When a camera scrolls it will change the location at which this Game Object is rendered on-screen.
-     * It does not change the Game Objects actual position values.
-     *
-     * A value of 1 means it will move exactly in sync with a camera.
-     * A value of 0 means it will not move at all, even if the camera moves.
-     * Other values control the degree to which the camera movement is mapped to this Game Object.
-     *
-     * Please be aware that scroll factor values other than 1 are not taken in to consideration when
-     * calculating physics collisions. Bodies always collide based on their world position, but changing
-     * the scroll factor is a visual adjustment to where the textures are rendered, which can offset
-     * them from physics bodies if not accounted for in your code.
-     *
-     * @method Phaser.GameObjects.Container#setScrollFactor
-     * @since 3.0.0
-     *
-     * @param {number} x - The horizontal scroll factor of this Game Object.
-     * @param {number} [y=x] - The vertical scroll factor of this Game Object. If not set it will use the `x` value.
-     * @param {boolean} [updateChildren=false] - Apply this scrollFactor to all Container children as well?
-     *
-     * @return {this} This Game Object instance.
-     */
-    setScrollFactor: function (x, y, updateChildren)
-    {
-        if (y === undefined) { y = x; }
-        if (updateChildren === undefined) { updateChildren = false; }
-
-        this.scrollFactorX = x;
-        this.scrollFactorY = y;
-
-        if (updateChildren)
-        {
-            ArrayUtils.SetAll(this.list, 'scrollFactorX', x);
-            ArrayUtils.SetAll(this.list, 'scrollFactorY', y);
-        }
-
-        return this;
-    },
-
-    /**
-     * The number of Game Objects inside this Container.
-     *
-     * @name Phaser.GameObjects.Container#length
-     * @type {integer}
-     * @readonly
-     * @since 3.4.0
-     */
-    length: {
-
-        get: function ()
-        {
-            return this.list.length;
-        }
-
-    },
-
-    /**
-     * Returns the first Game Object within the Container, or `null` if it is empty.
-     *
-     * You can move the cursor by calling `Container.next` and `Container.previous`.
-     *
-     * @name Phaser.GameObjects.Container#first
-     * @type {?Phaser.GameObjects.GameObject}
-     * @readonly
-     * @since 3.4.0
-     */
-    first: {
-
-        get: function ()
-        {
-            this.position = 0;
-
-            if (this.list.length > 0)
-            {
-                return this.list[0];
-            }
-            else
-            {
-                return null;
-            }
-        }
-
-    },
-
-    /**
-     * Returns the last Game Object within the Container, or `null` if it is empty.
-     *
-     * You can move the cursor by calling `Container.next` and `Container.previous`.
-     *
-     * @name Phaser.GameObjects.Container#last
-     * @type {?Phaser.GameObjects.GameObject}
-     * @readonly
-     * @since 3.4.0
-     */
-    last: {
-
-        get: function ()
-        {
-            if (this.list.length > 0)
-            {
-                this.position = this.list.length - 1;
-
-                return this.list[this.position];
-            }
-            else
-            {
-                return null;
-            }
-        }
-
-    },
-
-    /**
-     * Returns the next Game Object within the Container, or `null` if it is empty.
-     *
-     * You can move the cursor by calling `Container.next` and `Container.previous`.
-     *
-     * @name Phaser.GameObjects.Container#next
-     * @type {?Phaser.GameObjects.GameObject}
-     * @readonly
-     * @since 3.4.0
-     */
-    next: {
-
-        get: function ()
-        {
-            if (this.position < this.list.length)
-            {
-                this.position++;
-
-                return this.list[this.position];
-            }
-            else
-            {
-                return null;
-            }
-        }
-
-    },
-
-    /**
-     * Returns the previous Game Object within the Container, or `null` if it is empty.
-     *
-     * You can move the cursor by calling `Container.next` and `Container.previous`.
-     *
-     * @name Phaser.GameObjects.Container#previous
-     * @type {?Phaser.GameObjects.GameObject}
-     * @readonly
-     * @since 3.4.0
-     */
-    previous: {
-
-        get: function ()
-        {
-            if (this.position > 0)
-            {
-                this.position--;
-
-                return this.list[this.position];
-            }
-            else
-            {
-                return null;
-            }
-        }
-
-    },
-
-    /**
-     * Internal destroy handler, called as part of the destroy process.
-     *
-     * @method Phaser.GameObjects.Container#preDestroy
-     * @protected
-     * @since 3.9.0
-     */
-    preDestroy: function ()
-    {
-        this.removeAll(!!this.exclusive);
-
-        this.localTransform.destroy();
-        this.tempTransformMatrix.destroy();
-
-        this.list = [];
-        this._displayList = null;
-    }
-
-});
-
-module.exports = Container;
-=======
 /**
  * @author       Richard Davey <rich@photonstorm.com>
  * @author       Felipe Alfonso <@bitnenfer>
@@ -2720,5 +1359,4 @@
 
 });
 
-module.exports = Container;
->>>>>>> af272842
+module.exports = Container;