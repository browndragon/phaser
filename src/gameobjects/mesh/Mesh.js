--- conflicted
+++ resolved
@@ -1,170 +1,3 @@
-<<<<<<< HEAD
-/**
- * @author       Richard Davey <rich@photonstorm.com>
- * @copyright    2020 Photon Storm Ltd.
- * @license      {@link https://opensource.org/licenses/MIT|MIT License}
- */
-
-var Class = require('../../utils/Class');
-var Components = require('../components');
-var GameObject = require('../GameObject');
-var MeshRender = require('./MeshRender');
-var NOOP = require('../../utils/NOOP');
-
-/**
- * @classdesc
- * A Mesh Game Object.
- *
- * @class Mesh
- * @extends Phaser.GameObjects.GameObject
- * @memberof Phaser.GameObjects
- * @constructor
- * @webglOnly
- * @since 3.0.0
- *
- * @extends Phaser.GameObjects.Components.BlendMode
- * @extends Phaser.GameObjects.Components.Depth
- * @extends Phaser.GameObjects.Components.Mask
- * @extends Phaser.GameObjects.Components.Pipeline
- * @extends Phaser.GameObjects.Components.Size
- * @extends Phaser.GameObjects.Components.Texture
- * @extends Phaser.GameObjects.Components.Transform
- * @extends Phaser.GameObjects.Components.Visible
- * @extends Phaser.GameObjects.Components.ScrollFactor
- *
- * @param {Phaser.Scene} scene - The Scene to which this Game Object belongs. A Game Object can only belong to one Scene at a time.
- * @param {number} x - The horizontal position of this Game Object in the world.
- * @param {number} y - The vertical position of this Game Object in the world.
- * @param {number[]} vertices - An array containing the vertices data for this Mesh.
- * @param {number[]} uv - An array containing the uv data for this Mesh.
- * @param {number[]} colors - An array containing the color data for this Mesh.
- * @param {number[]} alphas - An array containing the alpha data for this Mesh.
- * @param {(string|Phaser.Textures.Texture)} texture - The key, or instance of the Texture this Game Object will use to render with, as stored in the Texture Manager.
- * @param {(string|integer)} [frame] - An optional frame from the Texture this Game Object is rendering with.
- */
-var Mesh = new Class({
-
-    Extends: GameObject,
-
-    Mixins: [
-        Components.BlendMode,
-        Components.Depth,
-        Components.Mask,
-        Components.Pipeline,
-        Components.Size,
-        Components.Texture,
-        Components.Transform,
-        Components.Visible,
-        Components.ScrollFactor,
-        MeshRender
-    ],
-
-    initialize:
-
-    function Mesh (scene, x, y, vertices, uv, colors, alphas, texture, frame)
-    {
-        GameObject.call(this, scene, 'Mesh');
-
-        if (vertices.length !== uv.length)
-        {
-            throw new Error('Mesh Vertex count must match UV count');
-        }
-
-        var verticesUB = (vertices.length / 2) | 0;
-
-        if (colors.length > 0 && colors.length < verticesUB)
-        {
-            throw new Error('Mesh Color count must match Vertex count');
-        }
-
-        if (alphas.length > 0 && alphas.length < verticesUB)
-        {
-            throw new Error('Mesh Alpha count must match Vertex count');
-        }
-
-        var i;
-
-        if (colors.length === 0)
-        {
-            for (i = 0; i < verticesUB; ++i)
-            {
-                colors[i] = 0xFFFFFF;
-            }
-        }
-
-        if (alphas.length === 0)
-        {
-            for (i = 0; i < verticesUB; ++i)
-            {
-                alphas[i] = 1.0;
-            }
-        }
-
-        /**
-         * An array containing the vertices data for this Mesh.
-         *
-         * @name Phaser.GameObjects.Mesh#vertices
-         * @type {Float32Array}
-         * @since 3.0.0
-         */
-        this.vertices = new Float32Array(vertices);
-
-        /**
-         * An array containing the uv data for this Mesh.
-         *
-         * @name Phaser.GameObjects.Mesh#uv
-         * @type {Float32Array}
-         * @since 3.0.0
-         */
-        this.uv = new Float32Array(uv);
-
-        /**
-         * An array containing the color data for this Mesh.
-         *
-         * @name Phaser.GameObjects.Mesh#colors
-         * @type {Uint32Array}
-         * @since 3.0.0
-         */
-        this.colors = new Uint32Array(colors);
-
-        /**
-         * An array containing the alpha data for this Mesh.
-         *
-         * @name Phaser.GameObjects.Mesh#alphas
-         * @type {Float32Array}
-         * @since 3.0.0
-         */
-        this.alphas = new Float32Array(alphas);
-
-        /**
-         * Fill or additive mode used when blending the color values?
-         *
-         * @name Phaser.GameObjects.Mesh#tintFill
-         * @type {boolean}
-         * @default false
-         * @since 3.11.0
-         */
-        this.tintFill = false;
-
-        this.setTexture(texture, frame);
-        this.setPosition(x, y);
-        this.setSizeToFrame();
-        this.initPipeline();
-    },
-
-    /**
-     * This method is left intentionally empty and does not do anything.
-     * It is retained to allow a Mesh or Quad to be added to a Container.
-     *
-     * @method Phaser.GameObjects.Mesh#setAlpha
-     * @since 3.17.0
-     */
-    setAlpha: NOOP
-
-});
-
-module.exports = Mesh;
-=======
 /**
  * @author       Richard Davey <rich@photonstorm.com>
  * @copyright    2020 Photon Storm Ltd.
@@ -774,5 +607,4 @@
 
 });
 
-module.exports = Mesh;
->>>>>>> af272842
+module.exports = Mesh;