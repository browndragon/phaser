--- conflicted
+++ resolved
@@ -1739,16 +1739,10 @@
             getTint(tileSprite._tintTR, tileSprite._alphaTR),
             getTint(tileSprite._tintBL, tileSprite._alphaBL),
             getTint(tileSprite._tintBR, tileSprite._alphaBR),
-<<<<<<< HEAD
-            tileSprite.tilePositionX / tileSprite.frame.width,
-            tileSprite.tilePositionY / tileSprite.frame.height,
+            (tileSprite.tilePositionX % tileSprite.frame.width) / tileSprite.frame.width,
+            (tileSprite.tilePositionY % tileSprite.frame.height) / tileSprite.frame.height,
             camera,
             parentTransformMatrix
-=======
-            (tileSprite.tilePositionX % tileSprite.frame.width) / tileSprite.frame.width,
-            (tileSprite.tilePositionY % tileSprite.frame.height) / tileSprite.frame.height,
-            camera
->>>>>>> 51d29b81
         );
     },
 
