--- conflicted
+++ resolved
@@ -1,4 +1,3 @@
-<<<<<<< HEAD
 /**
  * @author       Richard Davey <rich@photonstorm.com>
  * @copyright    2020 Photon Storm Ltd.
@@ -78,7 +77,18 @@
 
         if (!this.type || !this.key)
         {
-            throw new Error('Error calling \'Loader.' + this.type + '\' invalid key provided.');
+            throw new Error('Invalid Loader.' + this.type + ' key');
+        }
+
+        var url = GetFastValue(fileConfig, 'url');
+
+        if (url === undefined)
+        {
+            url = loader.path + loadKey + '.' + GetFastValue(fileConfig, 'extension', '');
+        }
+        else if (typeof url === 'string' && !url.match(/^(?:blob:|data:|http:\/\/|https:\/\/|\/\/)/))
+        {
+            url = loader.path + url;
         }
 
         /**
@@ -92,16 +102,7 @@
          * @type {object|string}
          * @since 3.0.0
          */
-        this.url = GetFastValue(fileConfig, 'url');
-
-        if (this.url === undefined)
-        {
-            this.url = loader.path + loadKey + '.' + GetFastValue(fileConfig, 'extension', '');
-        }
-        else if (typeof this.url === 'string' && this.url.indexOf('blob:') !== 0 && this.url.indexOf('data:') !== 0)
-        {
-            this.url = loader.path + this.url;
-        }
+        this.url = url;
 
         /**
          * The final URL this file will load from, including baseURL and path.
@@ -540,550 +541,4 @@
     }
 };
 
-module.exports = File;
-=======
-/**
- * @author       Richard Davey <rich@photonstorm.com>
- * @copyright    2020 Photon Storm Ltd.
- * @license      {@link https://opensource.org/licenses/MIT|MIT License}
- */
-
-var Class = require('../utils/Class');
-var CONST = require('./const');
-var Events = require('./events');
-var GetFastValue = require('../utils/object/GetFastValue');
-var GetURL = require('./GetURL');
-var MergeXHRSettings = require('./MergeXHRSettings');
-var XHRLoader = require('./XHRLoader');
-var XHRSettings = require('./XHRSettings');
-
-/**
- * @classdesc
- * The base File class used by all File Types that the Loader can support.
- * You shouldn't create an instance of a File directly, but should extend it with your own class, setting a custom type and processing methods.
- *
- * @class File
- * @memberof Phaser.Loader
- * @constructor
- * @since 3.0.0
- *
- * @param {Phaser.Loader.LoaderPlugin} loader - The Loader that is going to load this File.
- * @param {Phaser.Types.Loader.FileConfig} fileConfig - The file configuration object, as created by the file type.
- */
-var File = new Class({
-
-    initialize:
-
-    function File (loader, fileConfig)
-    {
-        /**
-         * A reference to the Loader that is going to load this file.
-         *
-         * @name Phaser.Loader.File#loader
-         * @type {Phaser.Loader.LoaderPlugin}
-         * @since 3.0.0
-         */
-        this.loader = loader;
-
-        /**
-         * A reference to the Cache, or Texture Manager, that is going to store this file if it loads.
-         *
-         * @name Phaser.Loader.File#cache
-         * @type {(Phaser.Cache.BaseCache|Phaser.Textures.TextureManager)}
-         * @since 3.7.0
-         */
-        this.cache = GetFastValue(fileConfig, 'cache', false);
-
-        /**
-         * The file type string (image, json, etc) for sorting within the Loader.
-         *
-         * @name Phaser.Loader.File#type
-         * @type {string}
-         * @since 3.0.0
-         */
-        this.type = GetFastValue(fileConfig, 'type', false);
-
-        /**
-         * Unique cache key (unique within its file type)
-         *
-         * @name Phaser.Loader.File#key
-         * @type {string}
-         * @since 3.0.0
-         */
-        this.key = GetFastValue(fileConfig, 'key', false);
-
-        var loadKey = this.key;
-
-        if (loader.prefix && loader.prefix !== '')
-        {
-            this.key = loader.prefix + loadKey;
-        }
-
-        if (!this.type || !this.key)
-        {
-            throw new Error('Invalid Loader.' + this.type + ' key');
-        }
-
-        var url = GetFastValue(fileConfig, 'url');
-
-        if (url === undefined)
-        {
-            url = loader.path + loadKey + '.' + GetFastValue(fileConfig, 'extension', '');
-        }
-        else if (typeof url === 'string' && !url.match(/^(?:blob:|data:|http:\/\/|https:\/\/|\/\/)/))
-        {
-            url = loader.path + url;
-        }
-
-        /**
-         * The URL of the file, not including baseURL.
-         *
-         * Automatically has Loader.path prepended to it if a string.
-         *
-         * Can also be a JavaScript Object, such as the results of parsing JSON data.
-         *
-         * @name Phaser.Loader.File#url
-         * @type {object|string}
-         * @since 3.0.0
-         */
-        this.url = url;
-
-        /**
-         * The final URL this file will load from, including baseURL and path.
-         * Set automatically when the Loader calls 'load' on this file.
-         *
-         * @name Phaser.Loader.File#src
-         * @type {string}
-         * @since 3.0.0
-         */
-        this.src = '';
-
-        /**
-         * The merged XHRSettings for this file.
-         *
-         * @name Phaser.Loader.File#xhrSettings
-         * @type {Phaser.Types.Loader.XHRSettingsObject}
-         * @since 3.0.0
-         */
-        this.xhrSettings = XHRSettings(GetFastValue(fileConfig, 'responseType', undefined));
-
-        if (GetFastValue(fileConfig, 'xhrSettings', false))
-        {
-            this.xhrSettings = MergeXHRSettings(this.xhrSettings, GetFastValue(fileConfig, 'xhrSettings', {}));
-        }
-
-        /**
-         * The XMLHttpRequest instance (as created by XHR Loader) that is loading this File.
-         *
-         * @name Phaser.Loader.File#xhrLoader
-         * @type {?XMLHttpRequest}
-         * @since 3.0.0
-         */
-        this.xhrLoader = null;
-
-        /**
-         * The current state of the file. One of the FILE_CONST values.
-         *
-         * @name Phaser.Loader.File#state
-         * @type {integer}
-         * @since 3.0.0
-         */
-        this.state = (typeof(this.url) === 'function') ? CONST.FILE_POPULATED : CONST.FILE_PENDING;
-
-        /**
-         * The total size of this file.
-         * Set by onProgress and only if loading via XHR.
-         *
-         * @name Phaser.Loader.File#bytesTotal
-         * @type {number}
-         * @default 0
-         * @since 3.0.0
-         */
-        this.bytesTotal = 0;
-
-        /**
-         * Updated as the file loads.
-         * Only set if loading via XHR.
-         *
-         * @name Phaser.Loader.File#bytesLoaded
-         * @type {number}
-         * @default -1
-         * @since 3.0.0
-         */
-        this.bytesLoaded = -1;
-
-        /**
-         * A percentage value between 0 and 1 indicating how much of this file has loaded.
-         * Only set if loading via XHR.
-         *
-         * @name Phaser.Loader.File#percentComplete
-         * @type {number}
-         * @default -1
-         * @since 3.0.0
-         */
-        this.percentComplete = -1;
-
-        /**
-         * For CORs based loading.
-         * If this is undefined then the File will check BaseLoader.crossOrigin and use that (if set)
-         *
-         * @name Phaser.Loader.File#crossOrigin
-         * @type {(string|undefined)}
-         * @since 3.0.0
-         */
-        this.crossOrigin = undefined;
-
-        /**
-         * The processed file data, stored here after the file has loaded.
-         *
-         * @name Phaser.Loader.File#data
-         * @type {*}
-         * @since 3.0.0
-         */
-        this.data = undefined;
-
-        /**
-         * A config object that can be used by file types to store transitional data.
-         *
-         * @name Phaser.Loader.File#config
-         * @type {*}
-         * @since 3.0.0
-         */
-        this.config = GetFastValue(fileConfig, 'config', {});
-
-        /**
-         * If this is a multipart file, i.e. an atlas and its json together, then this is a reference
-         * to the parent MultiFile. Set and used internally by the Loader or specific file types.
-         *
-         * @name Phaser.Loader.File#multiFile
-         * @type {?Phaser.Loader.MultiFile}
-         * @since 3.7.0
-         */
-        this.multiFile;
-
-        /**
-         * Does this file have an associated linked file? Such as an image and a normal map.
-         * Atlases and Bitmap Fonts use the multiFile, because those files need loading together but aren't
-         * actually bound by data, where-as a linkFile is.
-         *
-         * @name Phaser.Loader.File#linkFile
-         * @type {?Phaser.Loader.File}
-         * @since 3.7.0
-         */
-        this.linkFile;
-    },
-
-    /**
-     * Links this File with another, so they depend upon each other for loading and processing.
-     *
-     * @method Phaser.Loader.File#setLink
-     * @since 3.7.0
-     *
-     * @param {Phaser.Loader.File} fileB - The file to link to this one.
-     */
-    setLink: function (fileB)
-    {
-        this.linkFile = fileB;
-
-        fileB.linkFile = this;
-    },
-
-    /**
-     * Resets the XHRLoader instance this file is using.
-     *
-     * @method Phaser.Loader.File#resetXHR
-     * @since 3.0.0
-     */
-    resetXHR: function ()
-    {
-        if (this.xhrLoader)
-        {
-            this.xhrLoader.onload = undefined;
-            this.xhrLoader.onerror = undefined;
-            this.xhrLoader.onprogress = undefined;
-        }
-    },
-
-    /**
-     * Called by the Loader, starts the actual file downloading.
-     * During the load the methods onLoad, onError and onProgress are called, based on the XHR events.
-     * You shouldn't normally call this method directly, it's meant to be invoked by the Loader.
-     *
-     * @method Phaser.Loader.File#load
-     * @since 3.0.0
-     */
-    load: function ()
-    {
-        if (this.state === CONST.FILE_POPULATED)
-        {
-            //  Can happen for example in a JSONFile if they've provided a JSON object instead of a URL
-            this.loader.nextFile(this, true);
-        }
-        else
-        {
-            this.state = CONST.FILE_LOADING;
-
-            this.src = GetURL(this, this.loader.baseURL);
-
-            if (this.src.indexOf('data:') === 0)
-            {
-                console.warn('Local data URIs are not supported: ' + this.key);
-            }
-            else
-            {
-                //  The creation of this XHRLoader starts the load process going.
-                //  It will automatically call the following, based on the load outcome:
-                //
-                // xhr.onload = this.onLoad
-                // xhr.onerror = this.onError
-                // xhr.onprogress = this.onProgress
-
-                this.xhrLoader = XHRLoader(this, this.loader.xhr);
-            }
-        }
-    },
-
-    /**
-     * Called when the file finishes loading, is sent a DOM ProgressEvent.
-     *
-     * @method Phaser.Loader.File#onLoad
-     * @since 3.0.0
-     *
-     * @param {XMLHttpRequest} xhr - The XMLHttpRequest that caused this onload event.
-     * @param {ProgressEvent} event - The DOM ProgressEvent that resulted from this load.
-     */
-    onLoad: function (xhr, event)
-    {
-        var localFileOk = ((xhr.responseURL && xhr.responseURL.indexOf('file://') === 0 && event.target.status === 0));
-
-        var success = !(event.target && event.target.status !== 200) || localFileOk;
-
-        //  Handle HTTP status codes of 4xx and 5xx as errors, even if xhr.onerror was not called.
-        if (xhr.readyState === 4 && xhr.status >= 400 && xhr.status <= 599)
-        {
-            success = false;
-        }
-
-        this.state = CONST.FILE_LOADED;
-
-        this.resetXHR();
-
-        this.loader.nextFile(this, success);
-    },
-
-    /**
-     * Called if the file errors while loading, is sent a DOM ProgressEvent.
-     *
-     * @method Phaser.Loader.File#onError
-     * @since 3.0.0
-     *
-     * @param {XMLHttpRequest} xhr - The XMLHttpRequest that caused this onload event.
-     * @param {ProgressEvent} event - The DOM ProgressEvent that resulted from this error.
-     */
-    onError: function ()
-    {
-        this.resetXHR();
-
-        this.loader.nextFile(this, false);
-    },
-
-    /**
-     * Called during the file load progress. Is sent a DOM ProgressEvent.
-     *
-     * @method Phaser.Loader.File#onProgress
-     * @fires Phaser.Loader.Events#FILE_PROGRESS
-     * @since 3.0.0
-     *
-     * @param {ProgressEvent} event - The DOM ProgressEvent.
-     */
-    onProgress: function (event)
-    {
-        if (event.lengthComputable)
-        {
-            this.bytesLoaded = event.loaded;
-            this.bytesTotal = event.total;
-
-            this.percentComplete = Math.min((this.bytesLoaded / this.bytesTotal), 1);
-
-            this.loader.emit(Events.FILE_PROGRESS, this, this.percentComplete);
-        }
-    },
-
-    /**
-     * Usually overridden by the FileTypes and is called by Loader.nextFile.
-     * This method controls what extra work this File does with its loaded data, for example a JSON file will parse itself during this stage.
-     *
-     * @method Phaser.Loader.File#onProcess
-     * @since 3.0.0
-     */
-    onProcess: function ()
-    {
-        this.state = CONST.FILE_PROCESSING;
-
-        this.onProcessComplete();
-    },
-
-    /**
-     * Called when the File has completed processing.
-     * Checks on the state of its multifile, if set.
-     *
-     * @method Phaser.Loader.File#onProcessComplete
-     * @since 3.7.0
-     */
-    onProcessComplete: function ()
-    {
-        this.state = CONST.FILE_COMPLETE;
-
-        if (this.multiFile)
-        {
-            this.multiFile.onFileComplete(this);
-        }
-
-        this.loader.fileProcessComplete(this);
-    },
-
-    /**
-     * Called when the File has completed processing but it generated an error.
-     * Checks on the state of its multifile, if set.
-     *
-     * @method Phaser.Loader.File#onProcessError
-     * @since 3.7.0
-     */
-    onProcessError: function ()
-    {
-        this.state = CONST.FILE_ERRORED;
-
-        if (this.multiFile)
-        {
-            this.multiFile.onFileFailed(this);
-        }
-
-        this.loader.fileProcessComplete(this);
-    },
-
-    /**
-     * Checks if a key matching the one used by this file exists in the target Cache or not.
-     * This is called automatically by the LoaderPlugin to decide if the file can be safely
-     * loaded or will conflict.
-     *
-     * @method Phaser.Loader.File#hasCacheConflict
-     * @since 3.7.0
-     *
-     * @return {boolean} `true` if adding this file will cause a conflict, otherwise `false`.
-     */
-    hasCacheConflict: function ()
-    {
-        return (this.cache && this.cache.exists(this.key));
-    },
-
-    /**
-     * Adds this file to its target cache upon successful loading and processing.
-     * This method is often overridden by specific file types.
-     *
-     * @method Phaser.Loader.File#addToCache
-     * @since 3.7.0
-     */
-    addToCache: function ()
-    {
-        if (this.cache)
-        {
-            this.cache.add(this.key, this.data);
-        }
-
-        this.pendingDestroy();
-    },
-
-    /**
-     * Called once the file has been added to its cache and is now ready for deletion from the Loader.
-     * It will emit a `filecomplete` event from the LoaderPlugin.
-     *
-     * @method Phaser.Loader.File#pendingDestroy
-     * @fires Phaser.Loader.Events#FILE_COMPLETE
-     * @fires Phaser.Loader.Events#FILE_KEY_COMPLETE
-     * @since 3.7.0
-     */
-    pendingDestroy: function (data)
-    {
-        if (data === undefined) { data = this.data; }
-
-        var key = this.key;
-        var type = this.type;
-
-        this.loader.emit(Events.FILE_COMPLETE, key, type, data);
-        this.loader.emit(Events.FILE_KEY_COMPLETE + type + '-' + key, key, type, data);
-
-        this.loader.flagForRemoval(this);
-    },
-
-    /**
-     * Destroy this File and any references it holds.
-     *
-     * @method Phaser.Loader.File#destroy
-     * @since 3.7.0
-     */
-    destroy: function ()
-    {
-        this.loader = null;
-        this.cache = null;
-        this.xhrSettings = null;
-        this.multiFile = null;
-        this.linkFile = null;
-        this.data = null;
-    }
-
-});
-
-/**
- * Static method for creating object URL using URL API and setting it as image 'src' attribute.
- * If URL API is not supported (usually on old browsers) it falls back to creating Base64 encoded url using FileReader.
- *
- * @method Phaser.Loader.File.createObjectURL
- * @static
- * @since 3.7.0
- *
- * @param {HTMLImageElement} image - Image object which 'src' attribute should be set to object URL.
- * @param {Blob} blob - A Blob object to create an object URL for.
- * @param {string} defaultType - Default mime type used if blob type is not available.
- */
-File.createObjectURL = function (image, blob, defaultType)
-{
-    if (typeof URL === 'function')
-    {
-        image.src = URL.createObjectURL(blob);
-    }
-    else
-    {
-        var reader = new FileReader();
-
-        reader.onload = function ()
-        {
-            image.removeAttribute('crossOrigin');
-            image.src = 'data:' + (blob.type || defaultType) + ';base64,' + reader.result.split(',')[1];
-        };
-
-        reader.onerror = image.onerror;
-
-        reader.readAsDataURL(blob);
-    }
-};
-
-/**
- * Static method for releasing an existing object URL which was previously created
- * by calling {@link File#createObjectURL} method.
- *
- * @method Phaser.Loader.File.revokeObjectURL
- * @static
- * @since 3.7.0
- *
- * @param {HTMLImageElement} image - Image object which 'src' attribute should be revoked.
- */
-File.revokeObjectURL = function (image)
-{
-    if (typeof URL === 'function')
-    {
-        URL.revokeObjectURL(image.src);
-    }
-};
-
-module.exports = File;
->>>>>>> af272842
+module.exports = File;