--- conflicted
+++ resolved
@@ -18,11 +18,7 @@
  * @param {string} url - [description]
  * @param {string} path - [description]
  * @param {string} format - [description]
-<<<<<<< HEAD
- * @param {Phaser.Loader.XHRSettingsConfig} xhrSettings - [description]
-=======
  * @param {XHRSettingsObject} xhrSettings - [description]
->>>>>>> 90cf919b
  *
  * @return {object} An object containing two File objects to be added to the loader.
  */
