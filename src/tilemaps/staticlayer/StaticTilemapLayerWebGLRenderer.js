<<<<<<< HEAD
/**
 * @author       Richard Davey <rich@photonstorm.com>
 * @copyright    2020 Photon Storm Ltd.
 * @license      {@link https://opensource.org/licenses/MIT|MIT License}
 */

var Identity = require('../../renderer/webgl/mvp/Identity');
var Scale = require('../../renderer/webgl/mvp/Scale');
var Translate = require('../../renderer/webgl/mvp/Translate');
var ViewLoad2D = require('../../renderer/webgl/mvp/ViewLoad2D');

/**
 * Renders this Game Object with the WebGL Renderer to the given Camera.
 *
 * The object will not render if any of its renderFlags are set or it is being actively filtered out by the Camera.
 * This method should not be called directly. It is a utility function of the Render module.
 *
 * A Static Tilemap Layer renders immediately and does not use any batching.
 *
 * @method Phaser.Tilemaps.StaticTilemapLayer#renderWebGL
 * @since 3.0.0
 * @private
 *
 * @param {Phaser.Renderer.WebGL.WebGLRenderer} renderer - A reference to the current active WebGL renderer.
 * @param {Phaser.Tilemaps.StaticTilemapLayer} src - The Game Object being rendered in this call.
 * @param {number} interpolationPercentage - Reserved for future use and custom pipelines.
 * @param {Phaser.Cameras.Scene2D.Camera} camera - The Camera that is rendering the Game Object.
 */
var StaticTilemapLayerWebGLRenderer = function (renderer, src, interpolationPercentage, camera)
{
    var gl = renderer.gl;
    var pipeline = src.pipeline;

    renderer.flush();

    //  Restore when we're done
    var pipelineVertexBuffer = pipeline.vertexBuffer;

    Identity(src);
    Translate(src, src.x - (camera.scrollX * src.scrollFactorX), src.y - (camera.scrollY * src.scrollFactorY), 0);
    Scale(src, src.scaleX, src.scaleY, 1);
    ViewLoad2D(src, camera.matrix.matrix);

    renderer.setPipeline(pipeline);

    //  The above alters the uniforms, so make sure we call it _after_ setting the MVP stuff above
    renderer.setMatrix4(pipeline.program, 'uModelMatrix', false, src.modelMatrix);
    renderer.setMatrix4(pipeline.program, 'uViewMatrix', false, src.viewMatrix);
    renderer.setMatrix4(pipeline.program, 'uProjectionMatrix', false, pipeline.projectionMatrix);

    for (var i = 0; i < src.tileset.length; i++)
    {
        var tileset = src.tileset[i];
        var vertexCount = src.vertexCount[i];

        src.upload(camera, i);

        if (vertexCount > 0)
        {
            if (pipeline.forceZero)
            {
                //  Light Pipeline, or similar
                pipeline.setGameObject(src, tileset);
            }
            else
            {
                renderer.setTextureZero(tileset.glTexture);
            }

            gl.drawArrays(gl.TRIANGLES, 0, vertexCount);
        }
    }

    renderer.resetTextures();

    //  Restore the pipeline buffer
    pipeline.vertexBuffer = pipelineVertexBuffer;

    renderer.currentVertexBuffer = pipelineVertexBuffer;

    pipeline.setAttribPointers();

    //  Reset the uniforms
    renderer.setMatrix4(pipeline.program, 'uModelMatrix', false, pipeline.modelMatrix);
    renderer.setMatrix4(pipeline.program, 'uViewMatrix', false, pipeline.viewMatrix);
    renderer.setMatrix4(pipeline.program, 'uProjectionMatrix', false, pipeline.projectionMatrix);
};

module.exports = StaticTilemapLayerWebGLRenderer;
=======
/**
 * @author       Richard Davey <rich@photonstorm.com>
 * @copyright    2020 Photon Storm Ltd.
 * @license      {@link https://opensource.org/licenses/MIT|MIT License}
 */

var Identity = require('../../renderer/webgl/mvp/Identity');
var Scale = require('../../renderer/webgl/mvp/Scale');
var Translate = require('../../renderer/webgl/mvp/Translate');
var ViewLoad2D = require('../../renderer/webgl/mvp/ViewLoad2D');

/**
 * Renders this Game Object with the WebGL Renderer to the given Camera.
 *
 * The object will not render if any of its renderFlags are set or it is being actively filtered out by the Camera.
 * This method should not be called directly. It is a utility function of the Render module.
 *
 * A Static Tilemap Layer renders immediately and does not use any batching.
 *
 * @method Phaser.Tilemaps.StaticTilemapLayer#renderWebGL
 * @since 3.0.0
 * @private
 *
 * @param {Phaser.Renderer.WebGL.WebGLRenderer} renderer - A reference to the current active WebGL renderer.
 * @param {Phaser.Tilemaps.StaticTilemapLayer} src - The Game Object being rendered in this call.
 * @param {Phaser.Cameras.Scene2D.Camera} camera - The Camera that is rendering the Game Object.
 */
var StaticTilemapLayerWebGLRenderer = function (renderer, src, camera)
{
    var gl = renderer.gl;
    var pipeline = src.pipeline;

    renderer.flush();

    //  Restore when we're done
    var pipelineVertexBuffer = pipeline.vertexBuffer;

    Identity(src);
    Translate(src, src.x - (camera.scrollX * src.scrollFactorX), src.y - (camera.scrollY * src.scrollFactorY), 0);
    Scale(src, src.scaleX, src.scaleY, 1);
    ViewLoad2D(src, camera.matrix.matrix);

    renderer.pipelines.set(pipeline);

    //  The above alters the uniforms, so make sure we call it _after_ setting the MVP stuff above
    renderer.setMatrix4(pipeline.program, 'uModelMatrix', false, src.modelMatrix);
    renderer.setMatrix4(pipeline.program, 'uViewMatrix', false, src.viewMatrix);
    renderer.setMatrix4(pipeline.program, 'uProjectionMatrix', false, pipeline.projectionMatrix);

    for (var i = 0; i < src.tileset.length; i++)
    {
        var tileset = src.tileset[i];
        var vertexCount = src.vertexCount[i];

        src.upload(camera, i);

        if (vertexCount > 0)
        {
            if (pipeline.forceZero)
            {
                //  Light Pipeline, or similar
                pipeline.setGameObject(src, tileset);
            }
            else
            {
                renderer.setTextureZero(tileset.glTexture);
            }

            gl.drawArrays(gl.TRIANGLES, 0, vertexCount);
        }
    }

    renderer.resetTextures();

    //  Restore the pipeline buffer
    pipeline.vertexBuffer = pipelineVertexBuffer;

    renderer.currentVertexBuffer = pipelineVertexBuffer;

    pipeline.setAttribPointers();

    //  Reset the uniforms
    renderer.setMatrix4(pipeline.program, 'uModelMatrix', false, pipeline.modelMatrix);
    renderer.setMatrix4(pipeline.program, 'uViewMatrix', false, pipeline.viewMatrix);
    renderer.setMatrix4(pipeline.program, 'uProjectionMatrix', false, pipeline.projectionMatrix);
};

module.exports = StaticTilemapLayerWebGLRenderer;
>>>>>>> af272842
<|MERGE_RESOLUTION|>--- conflicted
+++ resolved
@@ -1,94 +1,3 @@
-<<<<<<< HEAD
-/**
- * @author       Richard Davey <rich@photonstorm.com>
- * @copyright    2020 Photon Storm Ltd.
- * @license      {@link https://opensource.org/licenses/MIT|MIT License}
- */
-
-var Identity = require('../../renderer/webgl/mvp/Identity');
-var Scale = require('../../renderer/webgl/mvp/Scale');
-var Translate = require('../../renderer/webgl/mvp/Translate');
-var ViewLoad2D = require('../../renderer/webgl/mvp/ViewLoad2D');
-
-/**
- * Renders this Game Object with the WebGL Renderer to the given Camera.
- *
- * The object will not render if any of its renderFlags are set or it is being actively filtered out by the Camera.
- * This method should not be called directly. It is a utility function of the Render module.
- *
- * A Static Tilemap Layer renders immediately and does not use any batching.
- *
- * @method Phaser.Tilemaps.StaticTilemapLayer#renderWebGL
- * @since 3.0.0
- * @private
- *
- * @param {Phaser.Renderer.WebGL.WebGLRenderer} renderer - A reference to the current active WebGL renderer.
- * @param {Phaser.Tilemaps.StaticTilemapLayer} src - The Game Object being rendered in this call.
- * @param {number} interpolationPercentage - Reserved for future use and custom pipelines.
- * @param {Phaser.Cameras.Scene2D.Camera} camera - The Camera that is rendering the Game Object.
- */
-var StaticTilemapLayerWebGLRenderer = function (renderer, src, interpolationPercentage, camera)
-{
-    var gl = renderer.gl;
-    var pipeline = src.pipeline;
-
-    renderer.flush();
-
-    //  Restore when we're done
-    var pipelineVertexBuffer = pipeline.vertexBuffer;
-
-    Identity(src);
-    Translate(src, src.x - (camera.scrollX * src.scrollFactorX), src.y - (camera.scrollY * src.scrollFactorY), 0);
-    Scale(src, src.scaleX, src.scaleY, 1);
-    ViewLoad2D(src, camera.matrix.matrix);
-
-    renderer.setPipeline(pipeline);
-
-    //  The above alters the uniforms, so make sure we call it _after_ setting the MVP stuff above
-    renderer.setMatrix4(pipeline.program, 'uModelMatrix', false, src.modelMatrix);
-    renderer.setMatrix4(pipeline.program, 'uViewMatrix', false, src.viewMatrix);
-    renderer.setMatrix4(pipeline.program, 'uProjectionMatrix', false, pipeline.projectionMatrix);
-
-    for (var i = 0; i < src.tileset.length; i++)
-    {
-        var tileset = src.tileset[i];
-        var vertexCount = src.vertexCount[i];
-
-        src.upload(camera, i);
-
-        if (vertexCount > 0)
-        {
-            if (pipeline.forceZero)
-            {
-                //  Light Pipeline, or similar
-                pipeline.setGameObject(src, tileset);
-            }
-            else
-            {
-                renderer.setTextureZero(tileset.glTexture);
-            }
-
-            gl.drawArrays(gl.TRIANGLES, 0, vertexCount);
-        }
-    }
-
-    renderer.resetTextures();
-
-    //  Restore the pipeline buffer
-    pipeline.vertexBuffer = pipelineVertexBuffer;
-
-    renderer.currentVertexBuffer = pipelineVertexBuffer;
-
-    pipeline.setAttribPointers();
-
-    //  Reset the uniforms
-    renderer.setMatrix4(pipeline.program, 'uModelMatrix', false, pipeline.modelMatrix);
-    renderer.setMatrix4(pipeline.program, 'uViewMatrix', false, pipeline.viewMatrix);
-    renderer.setMatrix4(pipeline.program, 'uProjectionMatrix', false, pipeline.projectionMatrix);
-};
-
-module.exports = StaticTilemapLayerWebGLRenderer;
-=======
 /**
  * @author       Richard Davey <rich@photonstorm.com>
  * @copyright    2020 Photon Storm Ltd.
@@ -176,5 +85,4 @@
     renderer.setMatrix4(pipeline.program, 'uProjectionMatrix', false, pipeline.projectionMatrix);
 };
 
-module.exports = StaticTilemapLayerWebGLRenderer;
->>>>>>> af272842
+module.exports = StaticTilemapLayerWebGLRenderer;