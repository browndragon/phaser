/**
 * @author       Richard Davey <rich@photonstorm.com>
 * @copyright    2020 Photon Storm Ltd.
 * @license      {@link https://opensource.org/licenses/MIT|MIT License}
 */

var CONST = require('../../const.js');
var WorldToTileX = require('./WorldToTileX').func;
var WorldToTileY = require('./WorldToTileY').func;
var Vector2 = require('../../math/Vector2');

/**
 * Converts from world XY coordinates (pixels) to orthogonal tile XY coordinates (tile units), factoring in the
 * layer's position, scale and scroll. This will return a new Vector2 object or update the given
 * `point` object.
 *
<<<<<<< HEAD
 * @function Phaser.Tilemaps.Components.OrthoWorldToTileXY
 * @private
=======
 * @function Phaser.Tilemaps.Components.WorldToTileXY
>>>>>>> 8ddbeb1d
 * @since 3.0.0
 *
 * @param {number} worldX - The x coordinate to be converted, in pixels, not tiles.
 * @param {number} worldY - The y coordinate to be converted, in pixels, not tiles.
 * @param {boolean} [snapToFloor=true] - Whether or not to round the tile coordinate down to the nearest integer.
 * @param {Phaser.Math.Vector2} [point] - A Vector2 to store the coordinates in. If not given a new Vector2 is created.
 * @param {Phaser.Cameras.Scene2D.Camera} [camera=main camera] - The Camera to use when calculating the tile index from the world values.
 * @param {Phaser.Tilemaps.LayerData} layer - The Tilemap Layer to act upon.
<<<<<<< HEAD
 *  
=======
 *
>>>>>>> 8ddbeb1d
 * @return {Phaser.Math.Vector2} The XY location in tile units.
 */
var OrthoWorldToTileXY = function (worldX, worldY, snapToFloor, point, camera, layer)
{
    if (point === undefined) { point = new Vector2(0, 0); }

    point.x = WorldToTileX(CONST.ORTHOGONAL)(worldX, snapToFloor, camera, layer);
    point.y = WorldToTileY(CONST.ORTHOGONAL)(worldY, snapToFloor, camera, layer);
    return point;
};

/**
 * Converts from world XY coordinates (pixels) to isometric tile XY coordinates (tile units), factoring in the
 * layer's position, scale and scroll. This will return a new Vector2 object or update the given
 * `point` object.
 *
 * @function Phaser.Tilemaps.Components.IsoWorldToTileXY
 * @private
 * @since 3.0.0
 *
 * @param {number} worldX - The x coordinate to be converted, in pixels, not tiles.
 * @param {number} worldY - The y coordinate to be converted, in pixels, not tiles.
 * @param {boolean} [snapToFloor=true] - Whether or not to round the tile coordinate down to the nearest integer.
 * @param {Phaser.Math.Vector2} [point] - A Vector2 to store the coordinates in. If not given a new Vector2 is created.
 * @param {Phaser.Cameras.Scene2D.Camera} [camera=main camera] - The Camera to use when calculating the tile index from the world values.
 * @param {Phaser.Tilemaps.LayerData} layer - The Tilemap Layer to act upon.
 *  
 * @return {Phaser.Math.Vector2} The XY location in tile units.
 */
var IsoWorldToTileXY = function (worldX, worldY, snapToFloor, point, camera, layer)
{
    if (point === undefined) { point = new Vector2(0, 0); }
        
    var tileWidth = layer.baseTileWidth;
    var tileHeight = layer.baseTileHeight;
    var tilemapLayer = layer.tilemapLayer;
        
    if (tilemapLayer)
    {
        if (camera === undefined) { camera = tilemapLayer.scene.cameras.main; }

        // Find the world position relative to the static or dynamic layer's top left origin,
        // factoring in the camera's vertical scroll
        // console.log(1,worldY)
        worldY = worldY - (tilemapLayer.y + camera.scrollY * (1 - tilemapLayer.scrollFactorY));

        // console.log(worldY)
        tileHeight *= tilemapLayer.scaleY;

        // Find the world position relative to the static or dynamic layer's top left origin,
        // factoring in the camera's horizontal scroll
        worldX = worldX - (tilemapLayer.x + camera.scrollX * (1 - tilemapLayer.scrollFactorX));

        tileWidth *= tilemapLayer.scaleX;
    }
    worldX -= tileWidth/2;
    


    point.x = snapToFloor
        ? Math.floor((worldX / (tileWidth / 2) + worldY / (tileHeight / 2)) / 2)
        : ((worldX / (tileWidth / 2) + worldY / (tileHeight / 2)) / 2);

    point.y = snapToFloor
        ? Math.floor((worldY / (tileHeight / 2) - worldX / (tileWidth / 2)) / 2)
        : ((worldY / (tileHeight / 2) - worldX / (tileWidth / 2)) / 2);

    return point;
};

/**
 * Converts from world XY coordinates (pixels) to hexagonal tile XY coordinates (tile units), factoring in the
 * layer's position, scale and scroll. This will return a new Vector2 object or update the given
 * `point` object.
 *
 * @function Phaser.Tilemaps.Components.HexWorldToTileXY
 * @private
 * @since 3.0.0
 *
 * @param {number} worldX - The x coordinate to be converted, in pixels, not tiles.
 * @param {number} worldY - The y coordinate to be converted, in pixels, not tiles.
 * @param {boolean} [snapToFloor=true] - Whether or not to round the tile coordinate down to the nearest integer.
 * @param {Phaser.Math.Vector2} [point] - A Vector2 to store the coordinates in. If not given a new Vector2 is created.
 * @param {Phaser.Cameras.Scene2D.Camera} [camera=main camera] - The Camera to use when calculating the tile index from the world values.
 * @param {Phaser.Tilemaps.LayerData} layer - The Tilemap Layer to act upon.
 *  
 * @return {Phaser.Math.Vector2} The XY location in tile units.
 */
var HexWorldToTileXY = function (worldX, worldY, snapToFloor, point, camera, layer)
{
    if (point === undefined) { point = new Vector2(0, 0); }

    var tileWidth = layer.baseTileWidth;
    var tileHeight = layer.baseTileHeight;
    var tilemapLayer = layer.tilemapLayer;
    
    if (tilemapLayer)
    {
        if (camera === undefined) { camera = tilemapLayer.scene.cameras.main; }

        // Find the world position relative to the static or dynamic layer's top left origin,
        // factoring in the camera's vertical scroll
        // console.log(1,worldY)
        worldY = worldY - (tilemapLayer.y + camera.scrollY * (1 - tilemapLayer.scrollFactorY));

        // console.log(worldY)
        tileHeight *= tilemapLayer.scaleY;

        // Find the world position relative to the static or dynamic layer's top left origin,
        // factoring in the camera's horizontal scroll
        worldX = worldX - (tilemapLayer.x + camera.scrollX * (1 - tilemapLayer.scrollFactorX));

        tileWidth *= tilemapLayer.scaleX;
    }

    var sidel = layer.hexSideLength;
    var rowHeight = ((tileHeight - sidel) / 2 + sidel);

    // similar to staggered, because Tiled uses the oddr representation.
    point.y = snapToFloor
        ? Math.floor((worldY / rowHeight))
        : (worldY / rowHeight);
    point.x = snapToFloor
        ? Math.floor((worldX - (point.y % 2) * 0.5 * tileWidth) / tileWidth)
        : (worldX - (point.y % 2) * 0.5 * tileWidth) / tileWidth;

    return point;
};

/**
 * Converts from world XY coordinates (pixels) to staggered tile XY coordinates (tile units), factoring in the
 * layer's position, scale and scroll. This will return a new Vector2 object or update the given
 * `point` object.
 *
 * @function Phaser.Tilemaps.Components.StagWorldToTileXY
 * @private
 * @since 3.0.0
 *
 * @param {number} worldX - The x coordinate to be converted, in pixels, not tiles.
 * @param {number} worldY - The y coordinate to be converted, in pixels, not tiles.
 * @param {boolean} [snapToFloor=true] - Whether or not to round the tile coordinate down to the nearest integer.
 * @param {Phaser.Math.Vector2} [point] - A Vector2 to store the coordinates in. If not given a new Vector2 is created.
 * @param {Phaser.Cameras.Scene2D.Camera} [camera=main camera] - The Camera to use when calculating the tile index from the world values.
 * @param {Phaser.Tilemaps.LayerData} layer - The Tilemap Layer to act upon.
 *  
 * @return {Phaser.Math.Vector2} The XY location in tile units.
 */
var StagWorldToTileXY = function (worldX, worldY, snapToFloor, point, camera, layer)
{
    if (point === undefined) { point = new Vector2(0, 0); }

    var tileWidth = layer.baseTileWidth;
    var tileHeight = layer.baseTileHeight;
    var tilemapLayer = layer.tilemapLayer;
    
    if (tilemapLayer)
    {
        if (camera === undefined) { camera = tilemapLayer.scene.cameras.main; }

        // Find the world position relative to the static or dynamic layer's top left origin,
        // factoring in the camera's vertical scroll
        // console.log(1,worldY)
        worldY = worldY - (tilemapLayer.y + camera.scrollY * (1 - tilemapLayer.scrollFactorY));

        // console.log(worldY)
        tileHeight *= tilemapLayer.scaleY;

        // Find the world position relative to the static or dynamic layer's top left origin,
        // factoring in the camera's horizontal scroll
        worldX = worldX - (tilemapLayer.x + camera.scrollX * (1 - tilemapLayer.scrollFactorX));

        tileWidth *= tilemapLayer.scaleX;
        
        point.y = snapToFloor
            ? Math.floor((worldY / (tileHeight / 2)))
            : (worldY / (tileHeight / 2));
        point.x = snapToFloor
            ? Math.floor((worldX + (point.y % 2) * 0.5 * tileWidth) / tileWidth)
            : (worldX + (point.y % 2) * 0.5 * tileWidth) / tileWidth;
        
       
    }

    return point;
};

var WorldToTileXY = function (orientation)
{
    switch (orientation)
    {
        case CONST.STAGGERED:
            return StagWorldToTileXY;
            
        case CONST.ISOMETRIC:
            return IsoWorldToTileXY;
            
        case CONST.HEXAGONAL:
            return HexWorldToTileXY;
            
        default:
            return OrthoWorldToTileXY;
            
    }

};

module.exports = WorldToTileXY;<|MERGE_RESOLUTION|>--- conflicted
+++ resolved
@@ -14,25 +14,17 @@
  * layer's position, scale and scroll. This will return a new Vector2 object or update the given
  * `point` object.
  *
-<<<<<<< HEAD
  * @function Phaser.Tilemaps.Components.OrthoWorldToTileXY
  * @private
-=======
- * @function Phaser.Tilemaps.Components.WorldToTileXY
->>>>>>> 8ddbeb1d
- * @since 3.0.0
- *
- * @param {number} worldX - The x coordinate to be converted, in pixels, not tiles.
- * @param {number} worldY - The y coordinate to be converted, in pixels, not tiles.
- * @param {boolean} [snapToFloor=true] - Whether or not to round the tile coordinate down to the nearest integer.
- * @param {Phaser.Math.Vector2} [point] - A Vector2 to store the coordinates in. If not given a new Vector2 is created.
- * @param {Phaser.Cameras.Scene2D.Camera} [camera=main camera] - The Camera to use when calculating the tile index from the world values.
- * @param {Phaser.Tilemaps.LayerData} layer - The Tilemap Layer to act upon.
-<<<<<<< HEAD
- *  
-=======
- *
->>>>>>> 8ddbeb1d
+ * @since 3.0.0
+ *
+ * @param {number} worldX - The x coordinate to be converted, in pixels, not tiles.
+ * @param {number} worldY - The y coordinate to be converted, in pixels, not tiles.
+ * @param {boolean} [snapToFloor=true] - Whether or not to round the tile coordinate down to the nearest integer.
+ * @param {Phaser.Math.Vector2} [point] - A Vector2 to store the coordinates in. If not given a new Vector2 is created.
+ * @param {Phaser.Cameras.Scene2D.Camera} [camera=main camera] - The Camera to use when calculating the tile index from the world values.
+ * @param {Phaser.Tilemaps.LayerData} layer - The Tilemap Layer to act upon.
+ *
  * @return {Phaser.Math.Vector2} The XY location in tile units.
  */
 var OrthoWorldToTileXY = function (worldX, worldY, snapToFloor, point, camera, layer)
@@ -88,7 +80,7 @@
 
         tileWidth *= tilemapLayer.scaleX;
     }
-    worldX -= tileWidth/2;
+    worldX -= tileWidth / 2;
     
 
 
