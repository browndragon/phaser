--- conflicted
+++ resolved
@@ -1,4 +1,3 @@
-<<<<<<< HEAD
 /**
  * @author       Richard Davey <rich@photonstorm.com>
  * @copyright    2020 Photon Storm Ltd.
@@ -222,12 +221,12 @@
         /**
          * If this Camera is rendering to a texture (via `setRenderToTexture`) then you
          * have the option to control if it should also render to the Game canvas as well.
-         * 
+         *
          * By default, a Camera will render both to its texture and to the Game canvas.
-         * 
+         *
          * However, if you set ths property to `false` it will only render to the texture
          * and skip rendering to the Game canvas.
-         * 
+         *
          * Setting this property if the Camera isn't rendering to a texture has no effect.
          *
          * @name Phaser.Cameras.Scene2D.Camera#renderToGame
@@ -302,7 +301,7 @@
          * This is only set if Phaser is running with the WebGL Renderer.
          *
          * @name Phaser.Cameras.Scene2D.Camera#pipeline
-         * @type {any}
+         * @type {?Phaser.Renderer.WebGL.WebGLPipeline}
          * @since 3.13.0
          */
         this.pipeline = null;
@@ -333,7 +332,7 @@
      *
      * You should not enable this unless you plan on actually using the texture it creates
      * somehow, otherwise you're just doubling the work required to render your game.
-     * 
+     *
      * If you only require the Camera to render to a texture, and not also to the Game,
      * them set the `renderToGame` parameter to `false`.
      *
@@ -398,9 +397,9 @@
         {
             var renderer = this.scene.sys.game.renderer;
 
-            if (renderer.gl && renderer.hasPipeline(pipeline))
+            if (renderer.gl && renderer.pipelines.has(pipeline))
             {
-                this.pipeline = renderer.getPipeline(pipeline);
+                this.pipeline = renderer.pipelines.get(pipeline);
             }
         }
         else
@@ -749,10 +748,8 @@
      * @method Phaser.Cameras.Scene2D.Camera#preRender
      * @protected
      * @since 3.0.0
-     *
-     * @param {number} resolution - The game resolution, as set in the Scale Manager.
-     */
-    preRender: function (resolution)
+     */
+    preRender: function ()
     {
         var width = this.width;
         var height = this.height;
@@ -760,7 +757,7 @@
         var halfWidth = width * 0.5;
         var halfHeight = height * 0.5;
 
-        var zoom = this.zoom * resolution;
+        var zoom = this.zoom;
         var matrix = this.matrix;
 
         var originX = width * this.originX;
@@ -1046,1052 +1043,4 @@
 
 });
 
-module.exports = Camera;
-=======
-/**
- * @author       Richard Davey <rich@photonstorm.com>
- * @copyright    2020 Photon Storm Ltd.
- * @license      {@link https://opensource.org/licenses/MIT|MIT License}
- */
-
-var BaseCamera = require('./BaseCamera');
-var CanvasPool = require('../../display/canvas/CanvasPool');
-var CenterOn = require('../../geom/rectangle/CenterOn');
-var Clamp = require('../../math/Clamp');
-var Class = require('../../utils/Class');
-var Components = require('../../gameobjects/components');
-var Effects = require('./effects');
-var Linear = require('../../math/Linear');
-var Rectangle = require('../../geom/rectangle/Rectangle');
-var Vector2 = require('../../math/Vector2');
-
-/**
- * @classdesc
- * A Camera.
- *
- * The Camera is the way in which all games are rendered in Phaser. They provide a view into your game world,
- * and can be positioned, rotated, zoomed and scrolled accordingly.
- *
- * A Camera consists of two elements: The viewport and the scroll values.
- *
- * The viewport is the physical position and size of the Camera within your game. Cameras, by default, are
- * created the same size as your game, but their position and size can be set to anything. This means if you
- * wanted to create a camera that was 320x200 in size, positioned in the bottom-right corner of your game,
- * you'd adjust the viewport to do that (using methods like `setViewport` and `setSize`).
- *
- * If you wish to change where the Camera is looking in your game, then you scroll it. You can do this
- * via the properties `scrollX` and `scrollY` or the method `setScroll`. Scrolling has no impact on the
- * viewport, and changing the viewport has no impact on the scrolling.
- *
- * By default a Camera will render all Game Objects it can see. You can change this using the `ignore` method,
- * allowing you to filter Game Objects out on a per-Camera basis.
- *
- * A Camera also has built-in special effects including Fade, Flash and Camera Shake.
- *
- * @class Camera
- * @memberof Phaser.Cameras.Scene2D
- * @constructor
- * @since 3.0.0
- *
- * @extends Phaser.Cameras.Scene2D.BaseCamera
- * @extends Phaser.GameObjects.Components.Flip
- * @extends Phaser.GameObjects.Components.Tint
- *
- * @param {number} x - The x position of the Camera, relative to the top-left of the game canvas.
- * @param {number} y - The y position of the Camera, relative to the top-left of the game canvas.
- * @param {number} width - The width of the Camera, in pixels.
- * @param {number} height - The height of the Camera, in pixels.
- */
-var Camera = new Class({
-
-    Extends: BaseCamera,
-
-    Mixins: [
-        Components.Flip,
-        Components.Tint
-    ],
-
-    initialize:
-
-    function Camera (x, y, width, height)
-    {
-        BaseCamera.call(this, x, y, width, height);
-
-        /**
-         * Does this Camera allow the Game Objects it renders to receive input events?
-         *
-         * @name Phaser.Cameras.Scene2D.Camera#inputEnabled
-         * @type {boolean}
-         * @default true
-         * @since 3.0.0
-         */
-        this.inputEnabled = true;
-
-        /**
-         * The Camera Fade effect handler.
-         * To fade this camera see the `Camera.fade` methods.
-         *
-         * @name Phaser.Cameras.Scene2D.Camera#fadeEffect
-         * @type {Phaser.Cameras.Scene2D.Effects.Fade}
-         * @since 3.5.0
-         */
-        this.fadeEffect = new Effects.Fade(this);
-
-        /**
-         * The Camera Flash effect handler.
-         * To flash this camera see the `Camera.flash` method.
-         *
-         * @name Phaser.Cameras.Scene2D.Camera#flashEffect
-         * @type {Phaser.Cameras.Scene2D.Effects.Flash}
-         * @since 3.5.0
-         */
-        this.flashEffect = new Effects.Flash(this);
-
-        /**
-         * The Camera Shake effect handler.
-         * To shake this camera see the `Camera.shake` method.
-         *
-         * @name Phaser.Cameras.Scene2D.Camera#shakeEffect
-         * @type {Phaser.Cameras.Scene2D.Effects.Shake}
-         * @since 3.5.0
-         */
-        this.shakeEffect = new Effects.Shake(this);
-
-        /**
-         * The Camera Pan effect handler.
-         * To pan this camera see the `Camera.pan` method.
-         *
-         * @name Phaser.Cameras.Scene2D.Camera#panEffect
-         * @type {Phaser.Cameras.Scene2D.Effects.Pan}
-         * @since 3.11.0
-         */
-        this.panEffect = new Effects.Pan(this);
-
-        /**
-         * The Camera Rotate To effect handler.
-         * To rotate this camera see the `Camera.rotateTo` method.
-         *
-         * @name Phaser.Cameras.Scene2D.Camera#rotateToEffect
-         * @type {Phaser.Cameras.Scene2D.Effects.RotateTo}
-         * @since 3.23.0
-         */
-        this.rotateToEffect = new Effects.RotateTo(this);
-
-        /**
-         * The Camera Zoom effect handler.
-         * To zoom this camera see the `Camera.zoom` method.
-         *
-         * @name Phaser.Cameras.Scene2D.Camera#zoomEffect
-         * @type {Phaser.Cameras.Scene2D.Effects.Zoom}
-         * @since 3.11.0
-         */
-        this.zoomEffect = new Effects.Zoom(this);
-
-        /**
-         * The linear interpolation value to use when following a target.
-         *
-         * Can also be set via `setLerp` or as part of the `startFollow` call.
-         *
-         * The default values of 1 means the camera will instantly snap to the target coordinates.
-         * A lower value, such as 0.1 means the camera will more slowly track the target, giving
-         * a smooth transition. You can set the horizontal and vertical values independently, and also
-         * adjust this value in real-time during your game.
-         *
-         * Be sure to keep the value between 0 and 1. A value of zero will disable tracking on that axis.
-         *
-         * @name Phaser.Cameras.Scene2D.Camera#lerp
-         * @type {Phaser.Math.Vector2}
-         * @since 3.9.0
-         */
-        this.lerp = new Vector2(1, 1);
-
-        /**
-         * The values stored in this property are subtracted from the Camera targets position, allowing you to
-         * offset the camera from the actual target x/y coordinates by this amount.
-         * Can also be set via `setFollowOffset` or as part of the `startFollow` call.
-         *
-         * @name Phaser.Cameras.Scene2D.Camera#followOffset
-         * @type {Phaser.Math.Vector2}
-         * @since 3.9.0
-         */
-        this.followOffset = new Vector2();
-
-        /**
-         * The Camera dead zone.
-         *
-         * The deadzone is only used when the camera is following a target.
-         *
-         * It defines a rectangular region within which if the target is present, the camera will not scroll.
-         * If the target moves outside of this area, the camera will begin scrolling in order to follow it.
-         *
-         * The `lerp` values that you can set for a follower target also apply when using a deadzone.
-         *
-         * You can directly set this property to be an instance of a Rectangle. Or, you can use the
-         * `setDeadzone` method for a chainable approach.
-         *
-         * The rectangle you provide can have its dimensions adjusted dynamically, however, please
-         * note that its position is updated every frame, as it is constantly re-centered on the cameras mid point.
-         *
-         * Calling `setDeadzone` with no arguments will reset an active deadzone, as will setting this property
-         * to `null`.
-         *
-         * @name Phaser.Cameras.Scene2D.Camera#deadzone
-         * @type {?Phaser.Geom.Rectangle}
-         * @since 3.11.0
-         */
-        this.deadzone = null;
-
-        /**
-         * Internal follow target reference.
-         *
-         * @name Phaser.Cameras.Scene2D.Camera#_follow
-         * @type {?any}
-         * @private
-         * @default null
-         * @since 3.0.0
-         */
-        this._follow = null;
-
-        /**
-         * Is this Camera rendering directly to the canvas or to a texture?
-         *
-         * Enable rendering to texture with the method `setRenderToTexture` (just enabling this boolean won't be enough)
-         *
-         * Once enabled you can toggle it by switching this property.
-         *
-         * To properly remove a render texture you should call the `clearRenderToTexture()` method.
-         *
-         * @name Phaser.Cameras.Scene2D.Camera#renderToTexture
-         * @type {boolean}
-         * @default false
-         * @since 3.13.0
-         */
-        this.renderToTexture = false;
-
-        /**
-         * If this Camera is rendering to a texture (via `setRenderToTexture`) then you
-         * have the option to control if it should also render to the Game canvas as well.
-         *
-         * By default, a Camera will render both to its texture and to the Game canvas.
-         *
-         * However, if you set ths property to `false` it will only render to the texture
-         * and skip rendering to the Game canvas.
-         *
-         * Setting this property if the Camera isn't rendering to a texture has no effect.
-         *
-         * @name Phaser.Cameras.Scene2D.Camera#renderToGame
-         * @type {boolean}
-         * @default true
-         * @since 3.23.0
-         */
-        this.renderToGame = true;
-
-        /**
-         * If this Camera has been set to render to a texture then this holds a reference
-         * to the HTML Canvas Element that the Camera is drawing to.
-         *
-         * Enable texture rendering using the method `setRenderToTexture`.
-         *
-         * This is only populated if Phaser is running with the Canvas Renderer.
-         *
-         * @name Phaser.Cameras.Scene2D.Camera#canvas
-         * @type {HTMLCanvasElement}
-         * @since 3.13.0
-         */
-        this.canvas = null;
-
-        /**
-         * If this Camera has been set to render to a texture then this holds a reference
-         * to the Rendering Context belonging to the Canvas element the Camera is drawing to.
-         *
-         * Enable texture rendering using the method `setRenderToTexture`.
-         *
-         * This is only populated if Phaser is running with the Canvas Renderer.
-         *
-         * @name Phaser.Cameras.Scene2D.Camera#context
-         * @type {CanvasRenderingContext2D}
-         * @since 3.13.0
-         */
-        this.context = null;
-
-        /**
-         * If this Camera has been set to render to a texture then this holds a reference
-         * to the GL Texture belonging the Camera is drawing to.
-         *
-         * Enable texture rendering using the method `setRenderToTexture`.
-         *
-         * This is only set if Phaser is running with the WebGL Renderer.
-         *
-         * @name Phaser.Cameras.Scene2D.Camera#glTexture
-         * @type {?WebGLTexture}
-         * @since 3.13.0
-         */
-        this.glTexture = null;
-
-        /**
-         * If this Camera has been set to render to a texture then this holds a reference
-         * to the GL Frame Buffer belonging the Camera is drawing to.
-         *
-         * Enable texture rendering using the method `setRenderToTexture`.
-         *
-         * This is only set if Phaser is running with the WebGL Renderer.
-         *
-         * @name Phaser.Cameras.Scene2D.Camera#framebuffer
-         * @type {?WebGLFramebuffer}
-         * @since 3.13.0
-         */
-        this.framebuffer = null;
-
-        /**
-         * If this Camera has been set to render to a texture and to use a custom pipeline,
-         * then this holds a reference to the pipeline the Camera is drawing with.
-         *
-         * Enable texture rendering using the method `setRenderToTexture`.
-         *
-         * This is only set if Phaser is running with the WebGL Renderer.
-         *
-         * @name Phaser.Cameras.Scene2D.Camera#pipeline
-         * @type {?Phaser.Renderer.WebGL.WebGLPipeline}
-         * @since 3.13.0
-         */
-        this.pipeline = null;
-    },
-
-    /**
-     * Sets the Camera to render to a texture instead of to the main canvas.
-     *
-     * The Camera will redirect all Game Objects it's asked to render to this texture.
-     *
-     * During the render sequence, the texture itself will then be rendered to the main canvas.
-     *
-     * Doing this gives you the ability to modify the texture before this happens,
-     * allowing for special effects such as Camera specific shaders, or post-processing
-     * on the texture.
-     *
-     * If running under Canvas the Camera will render to its `canvas` property.
-     *
-     * If running under WebGL the Camera will create a frame buffer, which is stored in its `framebuffer` and `glTexture` properties.
-     *
-     * If you set a camera to render to a texture then it will emit 2 events during the render loop:
-     *
-     * First, it will emit the event `prerender`. This happens right before any Game Object's are drawn to the Camera texture.
-     *
-     * Then, it will emit the event `postrender`. This happens after all Game Object's have been drawn, but right before the
-     * Camera texture is rendered to the main game canvas. It's the final point at which you can manipulate the texture before
-     * it appears in-game.
-     *
-     * You should not enable this unless you plan on actually using the texture it creates
-     * somehow, otherwise you're just doubling the work required to render your game.
-     *
-     * If you only require the Camera to render to a texture, and not also to the Game,
-     * them set the `renderToGame` parameter to `false`.
-     *
-     * To temporarily disable rendering to a texture, toggle the `renderToTexture` boolean.
-     *
-     * If you no longer require the Camera to render to a texture, call the `clearRenderToTexture` method,
-     * which will delete the respective textures and free-up resources.
-     *
-     * @method Phaser.Cameras.Scene2D.Camera#setRenderToTexture
-     * @since 3.13.0
-     *
-     * @param {(string|Phaser.Renderer.WebGL.WebGLPipeline)} [pipeline] - An optional WebGL Pipeline to render with, can be either a string which is the name of the pipeline, or a pipeline reference.
-     * @param {boolean} [renderToGame=true] - If you do not need the Camera to still render to the Game, set this parameter to `false`.
-     *
-     * @return {this} This Camera instance.
-     */
-    setRenderToTexture: function (pipeline, renderToGame)
-    {
-        if (renderToGame === undefined) { renderToGame = true; }
-
-        var renderer = this.scene.sys.game.renderer;
-
-        if (renderer.gl)
-        {
-            this.glTexture = renderer.createTextureFromSource(null, this.width, this.height, 0);
-            this.framebuffer = renderer.createFramebuffer(this.width, this.height, this.glTexture, false);
-        }
-        else
-        {
-            this.canvas = CanvasPool.create2D(this, this.width, this.height);
-            this.context = this.canvas.getContext('2d');
-        }
-
-        this.renderToTexture = true;
-        this.renderToGame = renderToGame;
-
-        if (pipeline)
-        {
-            this.setPipeline(pipeline);
-        }
-
-        return this;
-    },
-
-    /**
-     * Sets the WebGL pipeline this Camera is using when rendering to a texture.
-     *
-     * You can pass either the string-based name of the pipeline, or a reference to the pipeline itself.
-     *
-     * Call this method with no arguments to clear any previously set pipeline.
-     *
-     * @method Phaser.Cameras.Scene2D.Camera#setPipeline
-     * @since 3.13.0
-     *
-     * @param {(string|Phaser.Renderer.WebGL.WebGLPipeline)} [pipeline] - The WebGL Pipeline to render with, can be either a string which is the name of the pipeline, or a pipeline reference. Or if left empty it will clear the pipeline.
-     *
-     * @return {this} This Camera instance.
-     */
-    setPipeline: function (pipeline)
-    {
-        if (typeof pipeline === 'string')
-        {
-            var renderer = this.scene.sys.game.renderer;
-
-            if (renderer.gl && renderer.pipelines.has(pipeline))
-            {
-                this.pipeline = renderer.pipelines.get(pipeline);
-            }
-        }
-        else
-        {
-            this.pipeline = pipeline;
-        }
-
-        return this;
-    },
-
-    /**
-     * If this Camera was set to render to a texture, this will clear the resources it was using and
-     * redirect it to render back to the primary Canvas again.
-     *
-     * If you only wish to temporarily disable rendering to a texture then you can toggle the
-     * property `renderToTexture` instead.
-     *
-     * @method Phaser.Cameras.Scene2D.Camera#clearRenderToTexture
-     * @since 3.13.0
-     *
-     * @return {this} This Camera instance.
-     */
-    clearRenderToTexture: function ()
-    {
-        if (!this.scene)
-        {
-            return;
-        }
-
-        var renderer = this.scene.sys.game.renderer;
-
-        if (!renderer)
-        {
-            return;
-        }
-
-        if (renderer.gl)
-        {
-            if (this.framebuffer)
-            {
-                renderer.deleteFramebuffer(this.framebuffer);
-            }
-
-            if (this.glTexture)
-            {
-                renderer.deleteTexture(this.glTexture);
-            }
-
-            this.framebuffer = null;
-            this.glTexture = null;
-            this.pipeline = null;
-        }
-        else
-        {
-            CanvasPool.remove(this);
-
-            this.canvas = null;
-            this.context = null;
-        }
-
-        this.renderToTexture = false;
-
-        return this;
-    },
-
-    /**
-     * Sets the Camera dead zone.
-     *
-     * The deadzone is only used when the camera is following a target.
-     *
-     * It defines a rectangular region within which if the target is present, the camera will not scroll.
-     * If the target moves outside of this area, the camera will begin scrolling in order to follow it.
-     *
-     * The deadzone rectangle is re-positioned every frame so that it is centered on the mid-point
-     * of the camera. This allows you to use the object for additional game related checks, such as
-     * testing if an object is within it or not via a Rectangle.contains call.
-     *
-     * The `lerp` values that you can set for a follower target also apply when using a deadzone.
-     *
-     * Calling this method with no arguments will reset an active deadzone.
-     *
-     * @method Phaser.Cameras.Scene2D.Camera#setDeadzone
-     * @since 3.11.0
-     *
-     * @param {number} [width] - The width of the deadzone rectangle in pixels. If not specified the deadzone is removed.
-     * @param {number} [height] - The height of the deadzone rectangle in pixels.
-     *
-     * @return {this} This Camera instance.
-     */
-    setDeadzone: function (width, height)
-    {
-        if (width === undefined)
-        {
-            this.deadzone = null;
-        }
-        else
-        {
-            if (this.deadzone)
-            {
-                this.deadzone.width = width;
-                this.deadzone.height = height;
-            }
-            else
-            {
-                this.deadzone = new Rectangle(0, 0, width, height);
-            }
-
-            if (this._follow)
-            {
-                var originX = this.width / 2;
-                var originY = this.height / 2;
-
-                var fx = this._follow.x - this.followOffset.x;
-                var fy = this._follow.y - this.followOffset.y;
-
-                this.midPoint.set(fx, fy);
-
-                this.scrollX = fx - originX;
-                this.scrollY = fy - originY;
-            }
-
-            CenterOn(this.deadzone, this.midPoint.x, this.midPoint.y);
-        }
-
-        return this;
-    },
-
-    /**
-     * Fades the Camera in from the given color over the duration specified.
-     *
-     * @method Phaser.Cameras.Scene2D.Camera#fadeIn
-     * @fires Phaser.Cameras.Scene2D.Events#FADE_IN_START
-     * @fires Phaser.Cameras.Scene2D.Events#FADE_IN_COMPLETE
-     * @since 3.3.0
-     *
-     * @param {integer} [duration=1000] - The duration of the effect in milliseconds.
-     * @param {integer} [red=0] - The amount to fade the red channel towards. A value between 0 and 255.
-     * @param {integer} [green=0] - The amount to fade the green channel towards. A value between 0 and 255.
-     * @param {integer} [blue=0] - The amount to fade the blue channel towards. A value between 0 and 255.
-     * @param {function} [callback] - This callback will be invoked every frame for the duration of the effect.
-     * It is sent two arguments: A reference to the camera and a progress amount between 0 and 1 indicating how complete the effect is.
-     * @param {any} [context] - The context in which the callback is invoked. Defaults to the Scene to which the Camera belongs.
-     *
-     * @return {this} This Camera instance.
-     */
-    fadeIn: function (duration, red, green, blue, callback, context)
-    {
-        return this.fadeEffect.start(false, duration, red, green, blue, true, callback, context);
-    },
-
-    /**
-     * Fades the Camera out to the given color over the duration specified.
-     * This is an alias for Camera.fade that forces the fade to start, regardless of existing fades.
-     *
-     * @method Phaser.Cameras.Scene2D.Camera#fadeOut
-     * @fires Phaser.Cameras.Scene2D.Events#FADE_OUT_START
-     * @fires Phaser.Cameras.Scene2D.Events#FADE_OUT_COMPLETE
-     * @since 3.3.0
-     *
-     * @param {integer} [duration=1000] - The duration of the effect in milliseconds.
-     * @param {integer} [red=0] - The amount to fade the red channel towards. A value between 0 and 255.
-     * @param {integer} [green=0] - The amount to fade the green channel towards. A value between 0 and 255.
-     * @param {integer} [blue=0] - The amount to fade the blue channel towards. A value between 0 and 255.
-     * @param {function} [callback] - This callback will be invoked every frame for the duration of the effect.
-     * It is sent two arguments: A reference to the camera and a progress amount between 0 and 1 indicating how complete the effect is.
-     * @param {any} [context] - The context in which the callback is invoked. Defaults to the Scene to which the Camera belongs.
-     *
-     * @return {this} This Camera instance.
-     */
-    fadeOut: function (duration, red, green, blue, callback, context)
-    {
-        return this.fadeEffect.start(true, duration, red, green, blue, true, callback, context);
-    },
-
-    /**
-     * Fades the Camera from the given color to transparent over the duration specified.
-     *
-     * @method Phaser.Cameras.Scene2D.Camera#fadeFrom
-     * @fires Phaser.Cameras.Scene2D.Events#FADE_IN_START
-     * @fires Phaser.Cameras.Scene2D.Events#FADE_IN_COMPLETE
-     * @since 3.5.0
-     *
-     * @param {integer} [duration=1000] - The duration of the effect in milliseconds.
-     * @param {integer} [red=0] - The amount to fade the red channel towards. A value between 0 and 255.
-     * @param {integer} [green=0] - The amount to fade the green channel towards. A value between 0 and 255.
-     * @param {integer} [blue=0] - The amount to fade the blue channel towards. A value between 0 and 255.
-     * @param {boolean} [force=false] - Force the effect to start immediately, even if already running.
-     * @param {function} [callback] - This callback will be invoked every frame for the duration of the effect.
-     * It is sent two arguments: A reference to the camera and a progress amount between 0 and 1 indicating how complete the effect is.
-     * @param {any} [context] - The context in which the callback is invoked. Defaults to the Scene to which the Camera belongs.
-     *
-     * @return {this} This Camera instance.
-     */
-    fadeFrom: function (duration, red, green, blue, force, callback, context)
-    {
-        return this.fadeEffect.start(false, duration, red, green, blue, force, callback, context);
-    },
-
-    /**
-     * Fades the Camera from transparent to the given color over the duration specified.
-     *
-     * @method Phaser.Cameras.Scene2D.Camera#fade
-     * @fires Phaser.Cameras.Scene2D.Events#FADE_OUT_START
-     * @fires Phaser.Cameras.Scene2D.Events#FADE_OUT_COMPLETE
-     * @since 3.0.0
-     *
-     * @param {integer} [duration=1000] - The duration of the effect in milliseconds.
-     * @param {integer} [red=0] - The amount to fade the red channel towards. A value between 0 and 255.
-     * @param {integer} [green=0] - The amount to fade the green channel towards. A value between 0 and 255.
-     * @param {integer} [blue=0] - The amount to fade the blue channel towards. A value between 0 and 255.
-     * @param {boolean} [force=false] - Force the effect to start immediately, even if already running.
-     * @param {function} [callback] - This callback will be invoked every frame for the duration of the effect.
-     * It is sent two arguments: A reference to the camera and a progress amount between 0 and 1 indicating how complete the effect is.
-     * @param {any} [context] - The context in which the callback is invoked. Defaults to the Scene to which the Camera belongs.
-     *
-     * @return {this} This Camera instance.
-     */
-    fade: function (duration, red, green, blue, force, callback, context)
-    {
-        return this.fadeEffect.start(true, duration, red, green, blue, force, callback, context);
-    },
-
-    /**
-     * Flashes the Camera by setting it to the given color immediately and then fading it away again quickly over the duration specified.
-     *
-     * @method Phaser.Cameras.Scene2D.Camera#flash
-     * @fires Phaser.Cameras.Scene2D.Events#FLASH_START
-     * @fires Phaser.Cameras.Scene2D.Events#FLASH_COMPLETE
-     * @since 3.0.0
-     *
-     * @param {integer} [duration=250] - The duration of the effect in milliseconds.
-     * @param {integer} [red=255] - The amount to fade the red channel towards. A value between 0 and 255.
-     * @param {integer} [green=255] - The amount to fade the green channel towards. A value between 0 and 255.
-     * @param {integer} [blue=255] - The amount to fade the blue channel towards. A value between 0 and 255.
-     * @param {boolean} [force=false] - Force the effect to start immediately, even if already running.
-     * @param {function} [callback] - This callback will be invoked every frame for the duration of the effect.
-     * It is sent two arguments: A reference to the camera and a progress amount between 0 and 1 indicating how complete the effect is.
-     * @param {any} [context] - The context in which the callback is invoked. Defaults to the Scene to which the Camera belongs.
-     *
-     * @return {this} This Camera instance.
-     */
-    flash: function (duration, red, green, blue, force, callback, context)
-    {
-        return this.flashEffect.start(duration, red, green, blue, force, callback, context);
-    },
-
-    /**
-     * Shakes the Camera by the given intensity over the duration specified.
-     *
-     * @method Phaser.Cameras.Scene2D.Camera#shake
-     * @fires Phaser.Cameras.Scene2D.Events#SHAKE_START
-     * @fires Phaser.Cameras.Scene2D.Events#SHAKE_COMPLETE
-     * @since 3.0.0
-     *
-     * @param {integer} [duration=100] - The duration of the effect in milliseconds.
-     * @param {(number|Phaser.Math.Vector2)} [intensity=0.05] - The intensity of the shake.
-     * @param {boolean} [force=false] - Force the shake effect to start immediately, even if already running.
-     * @param {function} [callback] - This callback will be invoked every frame for the duration of the effect.
-     * It is sent two arguments: A reference to the camera and a progress amount between 0 and 1 indicating how complete the effect is.
-     * @param {any} [context] - The context in which the callback is invoked. Defaults to the Scene to which the Camera belongs.
-     *
-     * @return {this} This Camera instance.
-     */
-    shake: function (duration, intensity, force, callback, context)
-    {
-        return this.shakeEffect.start(duration, intensity, force, callback, context);
-    },
-
-    /**
-     * This effect will scroll the Camera so that the center of its viewport finishes at the given destination,
-     * over the duration and with the ease specified.
-     *
-     * @method Phaser.Cameras.Scene2D.Camera#pan
-     * @fires Phaser.Cameras.Scene2D.Events#PAN_START
-     * @fires Phaser.Cameras.Scene2D.Events#PAN_COMPLETE
-     * @since 3.11.0
-     *
-     * @param {number} x - The destination x coordinate to scroll the center of the Camera viewport to.
-     * @param {number} y - The destination y coordinate to scroll the center of the Camera viewport to.
-     * @param {integer} [duration=1000] - The duration of the effect in milliseconds.
-     * @param {(string|function)} [ease='Linear'] - The ease to use for the pan. Can be any of the Phaser Easing constants or a custom function.
-     * @param {boolean} [force=false] - Force the pan effect to start immediately, even if already running.
-     * @param {Phaser.Types.Cameras.Scene2D.CameraPanCallback} [callback] - This callback will be invoked every frame for the duration of the effect.
-     * It is sent four arguments: A reference to the camera, a progress amount between 0 and 1 indicating how complete the effect is,
-     * the current camera scroll x coordinate and the current camera scroll y coordinate.
-     * @param {any} [context] - The context in which the callback is invoked. Defaults to the Scene to which the Camera belongs.
-     *
-     * @return {this} This Camera instance.
-     */
-    pan: function (x, y, duration, ease, force, callback, context)
-    {
-        return this.panEffect.start(x, y, duration, ease, force, callback, context);
-    },
-
-    /**
-     * This effect will rotate the Camera so that the viewport finishes at the given angle in radians,
-     * over the duration and with the ease specified.
-     *
-     * @method Phaser.Cameras.Scene2D.Camera#rotateTo
-     * @since 3.23.0
-     *
-     * @param {number} radians - The destination angle in radians to rotate the Camera viewport to. If the angle is positive then the rotation is clockwise else anticlockwise
-     * @param {boolean} [shortestPath=false] - If shortest path is set to true the camera will rotate in the quickest direction clockwise or anti-clockwise.
-     * @param {integer} [duration=1000] - The duration of the effect in milliseconds.
-     * @param {(string|function)} [ease='Linear'] - The ease to use for the rotation. Can be any of the Phaser Easing constants or a custom function.
-     * @param {boolean} [force=false] - Force the rotation effect to start immediately, even if already running.
-     * @param {CameraRotateCallback} [callback] - This callback will be invoked every frame for the duration of the effect.
-     * It is sent four arguments: A reference to the camera, a progress amount between 0 and 1 indicating how complete the effect is,
-     * the current camera rotation angle in radians.
-     * @param {any} [context] - The context in which the callback is invoked. Defaults to the Scene to which the Camera belongs.
-     *
-     * @return {Phaser.Cameras.Scene2D.Camera} This Camera instance.
-     */
-    rotateTo: function (radians, shortestPath, duration, ease, force, callback, context)
-    {
-        return this.rotateToEffect.start(radians, shortestPath, duration, ease, force, callback, context);
-    },
-
-    /**
-     * This effect will zoom the Camera to the given scale, over the duration and with the ease specified.
-     *
-     * @method Phaser.Cameras.Scene2D.Camera#zoomTo
-     * @fires Phaser.Cameras.Scene2D.Events#ZOOM_START
-     * @fires Phaser.Cameras.Scene2D.Events#ZOOM_COMPLETE
-     * @since 3.11.0
-     *
-     * @param {number} zoom - The target Camera zoom value.
-     * @param {integer} [duration=1000] - The duration of the effect in milliseconds.
-     * @param {(string|function)} [ease='Linear'] - The ease to use for the pan. Can be any of the Phaser Easing constants or a custom function.
-     * @param {boolean} [force=false] - Force the pan effect to start immediately, even if already running.
-     * @param {Phaser.Types.Cameras.Scene2D.CameraPanCallback} [callback] - This callback will be invoked every frame for the duration of the effect.
-     * It is sent four arguments: A reference to the camera, a progress amount between 0 and 1 indicating how complete the effect is,
-     * the current camera scroll x coordinate and the current camera scroll y coordinate.
-     * @param {any} [context] - The context in which the callback is invoked. Defaults to the Scene to which the Camera belongs.
-     *
-     * @return {this} This Camera instance.
-     */
-    zoomTo: function (zoom, duration, ease, force, callback, context)
-    {
-        return this.zoomEffect.start(zoom, duration, ease, force, callback, context);
-    },
-
-    /**
-     * Internal preRender step.
-     *
-     * @method Phaser.Cameras.Scene2D.Camera#preRender
-     * @protected
-     * @since 3.0.0
-     */
-    preRender: function ()
-    {
-        var width = this.width;
-        var height = this.height;
-
-        var halfWidth = width * 0.5;
-        var halfHeight = height * 0.5;
-
-        var zoom = this.zoom;
-        var matrix = this.matrix;
-
-        var originX = width * this.originX;
-        var originY = height * this.originY;
-
-        var follow = this._follow;
-        var deadzone = this.deadzone;
-
-        var sx = this.scrollX;
-        var sy = this.scrollY;
-
-        if (deadzone)
-        {
-            CenterOn(deadzone, this.midPoint.x, this.midPoint.y);
-        }
-
-        if (follow && !this.panEffect.isRunning)
-        {
-            var fx = (follow.x - this.followOffset.x);
-            var fy = (follow.y - this.followOffset.y);
-
-            if (deadzone)
-            {
-                if (fx < deadzone.x)
-                {
-                    sx = Linear(sx, sx - (deadzone.x - fx), this.lerp.x);
-                }
-                else if (fx > deadzone.right)
-                {
-                    sx = Linear(sx, sx + (fx - deadzone.right), this.lerp.x);
-                }
-
-                if (fy < deadzone.y)
-                {
-                    sy = Linear(sy, sy - (deadzone.y - fy), this.lerp.y);
-                }
-                else if (fy > deadzone.bottom)
-                {
-                    sy = Linear(sy, sy + (fy - deadzone.bottom), this.lerp.y);
-                }
-            }
-            else
-            {
-                sx = Linear(sx, fx - originX, this.lerp.x);
-                sy = Linear(sy, fy - originY, this.lerp.y);
-            }
-        }
-
-        if (this.useBounds)
-        {
-            sx = this.clampX(sx);
-            sy = this.clampY(sy);
-        }
-
-        if (this.roundPixels)
-        {
-            originX = Math.round(originX);
-            originY = Math.round(originY);
-        }
-
-        //  Values are in pixels and not impacted by zooming the Camera
-        this.scrollX = sx;
-        this.scrollY = sy;
-
-        var midX = sx + halfWidth;
-        var midY = sy + halfHeight;
-
-        //  The center of the camera, in world space, so taking zoom into account
-        //  Basically the pixel value of what it's looking at in the middle of the cam
-        this.midPoint.set(midX, midY);
-
-        var displayWidth = width / zoom;
-        var displayHeight = height / zoom;
-
-        this.worldView.setTo(
-            midX - (displayWidth / 2),
-            midY - (displayHeight / 2),
-            displayWidth,
-            displayHeight
-        );
-
-        matrix.applyITRS(this.x + originX, this.y + originY, this.rotation, zoom, zoom);
-        matrix.translate(-originX, -originY);
-
-        this.shakeEffect.preRender();
-    },
-
-    /**
-     * Sets the linear interpolation value to use when following a target.
-     *
-     * The default values of 1 means the camera will instantly snap to the target coordinates.
-     * A lower value, such as 0.1 means the camera will more slowly track the target, giving
-     * a smooth transition. You can set the horizontal and vertical values independently, and also
-     * adjust this value in real-time during your game.
-     *
-     * Be sure to keep the value between 0 and 1. A value of zero will disable tracking on that axis.
-     *
-     * @method Phaser.Cameras.Scene2D.Camera#setLerp
-     * @since 3.9.0
-     *
-     * @param {number} [x=1] - The amount added to the horizontal linear interpolation of the follow target.
-     * @param {number} [y=1] - The amount added to the vertical linear interpolation of the follow target.
-     *
-     * @return {this} This Camera instance.
-     */
-    setLerp: function (x, y)
-    {
-        if (x === undefined) { x = 1; }
-        if (y === undefined) { y = x; }
-
-        this.lerp.set(x, y);
-
-        return this;
-    },
-
-    /**
-     * Sets the horizontal and vertical offset of the camera from its follow target.
-     * The values are subtracted from the targets position during the Cameras update step.
-     *
-     * @method Phaser.Cameras.Scene2D.Camera#setFollowOffset
-     * @since 3.9.0
-     *
-     * @param {number} [x=0] - The horizontal offset from the camera follow target.x position.
-     * @param {number} [y=0] - The vertical offset from the camera follow target.y position.
-     *
-     * @return {this} This Camera instance.
-     */
-    setFollowOffset: function (x, y)
-    {
-        if (x === undefined) { x = 0; }
-        if (y === undefined) { y = 0; }
-
-        this.followOffset.set(x, y);
-
-        return this;
-    },
-
-    /**
-     * Sets the Camera to follow a Game Object.
-     *
-     * When enabled the Camera will automatically adjust its scroll position to keep the target Game Object
-     * in its center.
-     *
-     * You can set the linear interpolation value used in the follow code.
-     * Use low lerp values (such as 0.1) to automatically smooth the camera motion.
-     *
-     * If you find you're getting a slight "jitter" effect when following an object it's probably to do with sub-pixel
-     * rendering of the targets position. This can be rounded by setting the `roundPixels` argument to `true` to
-     * force full pixel rounding rendering. Note that this can still be broken if you have specified a non-integer zoom
-     * value on the camera. So be sure to keep the camera zoom to integers.
-     *
-     * @method Phaser.Cameras.Scene2D.Camera#startFollow
-     * @since 3.0.0
-     *
-     * @param {(Phaser.GameObjects.GameObject|object)} target - The target for the Camera to follow.
-     * @param {boolean} [roundPixels=false] - Round the camera position to whole integers to avoid sub-pixel rendering?
-     * @param {number} [lerpX=1] - A value between 0 and 1. This value specifies the amount of linear interpolation to use when horizontally tracking the target. The closer the value to 1, the faster the camera will track.
-     * @param {number} [lerpY=1] - A value between 0 and 1. This value specifies the amount of linear interpolation to use when vertically tracking the target. The closer the value to 1, the faster the camera will track.
-     * @param {number} [offsetX=0] - The horizontal offset from the camera follow target.x position.
-     * @param {number} [offsetY=0] - The vertical offset from the camera follow target.y position.
-     *
-     * @return {this} This Camera instance.
-     */
-    startFollow: function (target, roundPixels, lerpX, lerpY, offsetX, offsetY)
-    {
-        if (roundPixels === undefined) { roundPixels = false; }
-        if (lerpX === undefined) { lerpX = 1; }
-        if (lerpY === undefined) { lerpY = lerpX; }
-        if (offsetX === undefined) { offsetX = 0; }
-        if (offsetY === undefined) { offsetY = offsetX; }
-
-        this._follow = target;
-
-        this.roundPixels = roundPixels;
-
-        lerpX = Clamp(lerpX, 0, 1);
-        lerpY = Clamp(lerpY, 0, 1);
-
-        this.lerp.set(lerpX, lerpY);
-
-        this.followOffset.set(offsetX, offsetY);
-
-        var originX = this.width / 2;
-        var originY = this.height / 2;
-
-        var fx = target.x - offsetX;
-        var fy = target.y - offsetY;
-
-        this.midPoint.set(fx, fy);
-
-        this.scrollX = fx - originX;
-        this.scrollY = fy - originY;
-
-        if (this.useBounds)
-        {
-            this.scrollX = this.clampX(this.scrollX);
-            this.scrollY = this.clampY(this.scrollY);
-        }
-
-        return this;
-    },
-
-    /**
-     * Stops a Camera from following a Game Object, if previously set via `Camera.startFollow`.
-     *
-     * @method Phaser.Cameras.Scene2D.Camera#stopFollow
-     * @since 3.0.0
-     *
-     * @return {this} This Camera instance.
-     */
-    stopFollow: function ()
-    {
-        this._follow = null;
-
-        return this;
-    },
-
-    /**
-     * Resets any active FX, such as a fade, flash or shake. Useful to call after a fade in order to
-     * remove the fade.
-     *
-     * @method Phaser.Cameras.Scene2D.Camera#resetFX
-     * @since 3.0.0
-     *
-     * @return {this} This Camera instance.
-     */
-    resetFX: function ()
-    {
-        this.rotateToEffect.reset();
-        this.panEffect.reset();
-        this.shakeEffect.reset();
-        this.flashEffect.reset();
-        this.fadeEffect.reset();
-
-        return this;
-    },
-
-    /**
-     * Internal method called automatically by the Camera Manager.
-     *
-     * @method Phaser.Cameras.Scene2D.Camera#update
-     * @protected
-     * @since 3.0.0
-     *
-     * @param {integer} time - The current timestamp as generated by the Request Animation Frame or SetTimeout.
-     * @param {number} delta - The delta time, in ms, elapsed since the last frame.
-     */
-    update: function (time, delta)
-    {
-        if (this.visible)
-        {
-            this.rotateToEffect.update(time, delta);
-            this.panEffect.update(time, delta);
-            this.zoomEffect.update(time, delta);
-            this.shakeEffect.update(time, delta);
-            this.flashEffect.update(time, delta);
-            this.fadeEffect.update(time, delta);
-        }
-    },
-
-    /**
-     * Destroys this Camera instance. You rarely need to call this directly.
-     *
-     * Called by the Camera Manager. If you wish to destroy a Camera please use `CameraManager.remove` as
-     * cameras are stored in a pool, ready for recycling later, and calling this directly will prevent that.
-     *
-     * @method Phaser.Cameras.Scene2D.Camera#destroy
-     * @fires Phaser.Cameras.Scene2D.Events#DESTROY
-     * @since 3.0.0
-     */
-    destroy: function ()
-    {
-        this.clearRenderToTexture();
-
-        this.resetFX();
-
-        BaseCamera.prototype.destroy.call(this);
-
-        this._follow = null;
-
-        this.deadzone = null;
-    }
-
-});
-
-module.exports = Camera;
->>>>>>> af272842
+module.exports = Camera;