# Change Log

## Version 3.4.0 - In Development

### New Features

* A new property was added to Matter.World, `correction` which is used in the Engine.update call and allows you to adjust the time
being passed to the simulation. The default value is 1 to remain consistent with previous releases.
* Group.destroy has a new optional argument `destroyChildren` which will automatically call `destroy` on all children of a Group if set to true (the default is false, hence it doesn't change the public API). Fix #3246 (thanks @DouglasLapsley)
* Matter Physics now has a new config property `getDelta` which allows you to specify your own function to calculate the delta value given to the Matter Engine when it updates.
* Matter Physics has two new methods: `set60Hz` and `set30Hz` which will set an Engine update rate of 60Hz and 30Hz respectively. 60Hz being the default.
* Matter Physics has a new config and run-time property `autoUpdate`, which defaults to `true`. When enabled the Matter Engine will update in sync with the game step (set by Request Animation Frame). The delta value given to Matter is now controlled by the `getDelta` function.
* Matter Physics has a new method `step` which manually advances the physics simulation by one iteration, using whatever delta and correction values you pass in to it. When used in combination with `autoUpdate=false` you can now explicitly control the update frequency of the physics simulation and unbind it from the game step.
* WebAudioSound.setMute is a chainable way to mute a single Sound instance.
* WebAudioSound.setVolume is a chainable way to set the volume of a single Sound instance.
* WebAudioSound.setSeek is a chainable way to set seek to a point of a single Sound instance.
* WebAudioSound.setLoop is a chainable way to set the loop state of a single Sound instance.
* HTML5AudioSound.setMute is a chainable way to mute a single Sound instance.
* HTML5AudioSound.setVolume is a chainable way to set the volume of a single Sound instance.
* HTML5AudioSound.setSeek is a chainable way to set seek to a point of a single Sound instance.
* HTML5AudioSound.setLoop is a chainable way to set the loop state of a single Sound instance.
<<<<<<< HEAD
* A new property was added to BitmapText, 'letterSpacing' which accepts a positive or negative number to add/reduce spacing in between characters.
=======
* Matter Physics has two new debug properties: `debugShowJoint` and `debugJointColor`. If defined they will display joints in Matter bodies during the postUpdate debug phase (only if debug is enabled) (thanks @OmarShehata)
* You can now pass a Sprite Sheet or Canvas as the Texture key to `Tilemap.addTileset` and it will work in WebGL, where-as before it would display a corrupted tilemap. Fix #3407 (thanks @Zykino)
* Graphics.slice allows you to easily draw a Pacman, or slice of pie shape to a Graphics object.
>>>>>>> 67c0bb80

### Bug Fixes

* In the WebGL Render Texture the tint of the texture was always set to 0xffffff and therefore the alpha values were ignored. The tint is now calculated using the alpha value. Fix #3385 (thanks @ger1995)
* The RenderTexture now uses the ComputedSize component instead of Size (which requires a frame), allowing calls to getBounds to work. Fix #3451 (thanks @kuoruan)
* PathFollower.start has been renamed to `startFollow`, but PathFollower.setPath was still using `PathFollower.start` (thanks @samid737)
* BaseSoundManager.rate and BaseSoundManager.detune would incorrectly called `setRate` on its sounds, instead of `calculateRate`.
* The Gamepad Axis `getValue` method now correctly applies the threshold and zeroes out the returned value.
* The HueToComponent module was not correctly exporting itself. Fix #3482 (thanks @jdotrjs)
* Matter.World was using `setZ` instead of `setDepth` for the Debug Graphics Layer, causing it to appear behind objects in some display lists.
* Game.destroy now checks to see if the `renderer` exists before calling destroy on it. Fix #3498 (thanks @Huararanga)
* Keyboard.JustDown and Keyboard.JustUp were being reset too early, causing them to fail when called in `update` loops. Fix #3490 (thanks @belen-albeza)
* RenderTexture.destroy no longer throws an error when called. Fix #3475 (thanks @kuoruan)
* The WebGL TileSprite batch now modulates the tilePosition to avoid large values being passed into the UV data, fixing corruption when scrolling TileSprites over a long period of time. Fix #3402 (thanks @vinerz @FrancescoNegri)
* LineCurve.getResolution was missing the `divisions` argument and always returning 1, which made it fail when used as part of a Path. It now defaults to return 1 unless specified otherwise (thanks _ok)

### Updates

* The RTree library (rbush) used by Phaser 3 suffered from violating CSP policies by dynamically creating Functions at run-time in an eval-like manner. These are now defined via generators. Fix #3441 (thanks @jamierocks @Colbydude)
* BaseSound has had its `rate` and `detune` properties removed as they are always set in the overriding class.
* BaseSound `setRate` and `setDetune` from the 3.3.0 release have moved to the WebAudioSound and HTML5AudioSound classes respectively, as they each handle the values differently.
* The file `InteractiveObject.js` has been renamed to `CreateInteractiveObject.js` to more accurately reflect what it does and to avoid type errors in the docs.
* Renamed the Camera Controls module exports for `Fixed` to `FixedKeyControl` and `Smoothed` to `SmoothedKeyControl` to match the class names. Fix #3463 (thanks @seivan)
* The ComputedSize Component now has `setSize` and `setDisplaySize` methods. This component is used for Game Objects that have a non-texture based size.
* The GamepadManager now extends EventEmitter directly, just like the KeyboardManager does.
* The Gamepad Axis threshold has been increased from 0.05 to 0.1.

Also, my thanks to the following for helping with the Phaser 3 Examples and Docs, either by reporting errors, fixing them or helping author the docs: @gabegordon @melissaelopez @samid737 @nbs @tgrajewski @pagesrichie @hexus @mbrickn @erd0s @icbat @Matthew-Herman




## Version 3.3.0 - Tetsuo - 22nd March 2018

A special mention must go to @orblazer for their outstanding assistance in helping to complete the JSDoc data-types, callbacks and type defs across the API.

### New Features

* TextStyle has two new properties: `baselineX` and `baselineY` which allow you to customize the 'magic' value used in calculating the text metrics.
* Game.Config.preserveDrawingBuffer is now passed to the WebGL Renderer (default `false`).
* Game.Config.failIfMajorPerformanceCaveat is now passed to the WebGL Renderer (default `false`).
* Game.Config.powerPreference is now passed to the WebGL Renderer (default `default`).
* Game.Config.antialias is now passed to the WebGL Renderer as the antialias context property (default `true`).
* Game.Config.pixelArt is now only used by the WebGL Renderer when creating new textures.
* Game.Config.premultipliedAlpha is now passed to the WebGL Renderer as the premultipliedAlpha context property (default `true`).
* You can now specify all of the renderer config options within a `render` object in the config. If no `render` object is found, it will scan the config object directly for the properties.
* Group.create has a new optional argument: `active` which will set the active state of the child being created (thanks @samme)
* Group.create has a new optional argument: `active` which will set the active state of the child being created (thanks @samme)
* Group.createMultiple now allows you to include the `active` property in the config object (thanks @samme)
* TileSprite has a new method: `setTilePosition` which allows you to set the tile position in a chained called (thanks @samme)
* Added the new Action - WrapInRectangle. This will wrap each items coordinates within a rectangles area (thanks @samme)
* Arcade Physics has the new methods `wrap`, `wrapArray` and `wrapObject` which allow you to wrap physics bodies around the world bounds (thanks @samme)
* The Tweens Timeline has a new method: `makeActive` which delegates control to the Tween Manager (thanks @allanbreyes)
* Actions.GetLast will return the last element in the items array matching the conditions.
* Actions.PropertyValueInc is a new action that will increment any property of an array of objects by the given amount, using an optional step value, index and iteration direction. Most Actions have been updated to use this internally.
* Actions.PropertyValueSet is a new action that will set any property of an array of objects to the given value, using an optional step value, index and iteration direction. Most Actions have been updated to use this internally.
* Camera.shake now has an optional `callback` argument that is invoked when the effect completes (thanks @pixelscripter)
* Camera.fade now has an optional `callback` argument that is invoked when the effect completes (thanks @pixelscripter)
* Camera.flash now has an optional `callback` argument that is invoked when the effect completes (thanks @pixelscripter)
* Camera.fadeIn is a new method that will fade the camera in from a given color (black by default) and then optionally invoke a callback. This is the same as using Camera.flash but with an easier to grok method name. Fix #3412 (thanks @Jerenaux)
* Camera.fadeOut is a new method that will fade the camera out to a given color (black by default) and then optionally invoke a callback. This is the same as using Camera.fade but with an easier to grok method name. Fix #3412 (thanks @Jerenaux)
* Groups will now listen for a `destroy` event from any Game Object added to them, and if received will automatically remove that GameObject from the Group. Fix #3418 (thanks @hadikcz)
* MatterGameObject is a new function, available via the Matter Factory in `this.matter.add.gameObject`, that will inject a Matter JS Body into any Game Object, such as a Text or TileSprite object.
* Matter.SetBody and SetExistingBody will now set the origin of the Game Object to be the Matter JS sprite.xOffset and yOffset values, which will auto-center the Game Object to the origin of the body, regardless of shape.
* SoundManager.setRate is a chainable method to allow you to set the global playback rate of all sounds in the SoundManager.
* SoundManager.setDetune is a chainable method to allow you to set the global detuning of all sounds in the SoundManager.
* SoundManager.setMute is a chainable method to allow you to set the global mute state of the SoundManager.
* SoundManager.setVolume is a chainable method to allow you to set the global volume of the SoundManager.
* BaseSound.setRate is a chainable method to allow you to set the playback rate of the BaseSound.
* BaseSound.setDetune is a chainable method to allow you to set the detuning value of the BaseSound.

### Bug Fixes

* Fixed the Debug draw of a scaled circle body in Arcade Physics (thanks @pixelpicosean)
* Fixed bug in `DataManager.merge` where it would copy the object reference instead of its value (thanks @rexrainbow)
* The SceneManager no longer copies over the `shutdown` and `destroy` callbacks in createSceneFromObject, as these are not called automatically and should be invoked via the Scene events (thanks @samme)
* The default Gamepad Button threshold has been changed from 0 to 1. Previously the value of 0 was making all gamepad buttons appear as if they were always pressed down (thanks @jmcriat)
* InputManager.hitTest will now factor the game resolution into account, stopping the tests from being offset if resolution didn't equal 1 (thanks @sftsk)
* CameraManager.getCamera now returns the Camera based on its name (thanks @bigbozo)
* Fixed Tile Culling for zoomed Cameras. When a Camera was zoomed the tiles would be aggressively culled as the dimensions didn't factor in the zoom level (thanks @bigbozo)
* When calling ScenePlugin.start any additional data passed to the method would be lost if the scene wasn't in an active running state (thanks @stuff)
* When calling Timeline.resetTweens, while the tweens are pending removal or completed, it would throw a TypeError about the undefined `makeActive` (thanks @allanbreyes)
* The WebGL Context would set `antialias` to `undefined` as it wasn't set in the Game Config. Fix #3386 (thanks @samme)
* The TweenManager will now check the state of a tween before playing it. If not in a pending state it will be skipped. This allows you to stop a tween immediately after creating it and not have it play through once anyway. Fix #3405 (thanks @Twilrom)
* The InputPlugin.processOverOutEvents method wasn't correctly working out the total of the number of objects interacted with, which caused input events to be disabled in Scenes further down the scene list if something was being dragged in an upper scene. Fix #3399 (thanks @Jerenaux)
* The InputPlugin.processDragEvents wasn't always returning an integer.
* LoaderPlugin.progress and the corresponding event now factor in both the list size and the inflight size when calculating the percentage complete. Fix #3384 (thanks @vinerz @rblopes @samme)
* Phaser.Utils.Array.Matrix.RotateLeft actually rotated to the right (thanks @Tomas2h)
* Phaser.Utils.Array.Matrix.RotateRight actually rotated to the left (thanks @Tomas2h)
* When deleting a Scene from the SceneManager it would set the key in the scenes has to `undefined`, preventing you from registering a new Scene with the same key. It's now properly removed from the hash(thanks @macbury)
* Graphics.alpha was being ignored in the WebGL renderer and is now applied properly to strokes and fills. Fix #3426 (thanks @Ziao)
* The font is now synced to the context in Text before running a word wrap, this ensures the wrapping result between updating the text and getting the wrapped text is the same. Fix #3389 (thanks @rexrainbow)
* Added the ComputedSize component to the Text Game Object, which allows Text.getBounds, and related methods, to work again instead of returning NaN.
* Group.remove now calls the `removeCallback` and passes it the child that was removed (thanks @orblazer)

### Updates

* The Text testString has changed from `|MÉqgy` to `|MÃ‰qgy`.
* The WebGLRenderer width and height values are now floored when multiplied by the resolution.
* The WebGL Context now sets `premultipliedAlpha` to `true` by default, this prevents the WebGL context from rendering as plain white under certain versions of macOS Safari.
* The Phaser.Display.Align constants are now exposed on the namespace. Fix #3387 (thanks @samme)
* The Phaser.Loader constants are now exposed on the namespace. Fix #3387 (thanks @samme)
* The Phaser.Physics.Arcade constants are now exposed on the namespace. Fix #3387 (thanks @samme)
* The Phaser.Scene constants are now exposed on the namespace. Fix #3387 (thanks @samme)
* The Phaser.Tweens constants are now exposed on the namespace. Fix #3387 (thanks @samme)
* The Array Matrix utils are now exposed and available via `Phaser.Utils.Array.Matrix`.
* Actions.Angle has 3 new arguments: `step`, `index` and `direction`.
* Actions.IncAlpha has 3 new arguments: `step`, `index` and `direction`.
* Actions.IncX has 3 new arguments: `step`, `index` and `direction`.
* Actions.IncY has 3 new arguments: `step`, `index` and `direction`.
* Actions.IncXY has 4 new arguments: `stepX`, `stepY`, `index` and `direction`.
* Actions.Rotate has 3 new arguments: `step`, `index` and `direction`.
* Actions.ScaleX has 3 new arguments: `step`, `index` and `direction`.
* Actions.ScaleXY has 4 new arguments: `stepX`, `stepY`, `index` and `direction`.
* Actions.ScaleY has 3 new arguments: `step`, `index` and `direction`.
* Actions.SetAlpha has 2 new arguments: `index` and `direction`.
* Actions.SetBlendMode has 2 new arguments: `index` and `direction`.
* Actions.SetDepth has 2 new arguments: `index` and `direction`.
* Actions.SetOrigin has 4 new arguments: `stepX`, `stepY`, `index` and `direction`.
* Actions.SetRotation has 2 new arguments: `index` and `direction`.
* Actions.SetScale has 2 new arguments: `index` and `direction`.
* Actions.SetScaleX has 2 new arguments: `index` and `direction`.
* Actions.SetScaleY has 2 new arguments: `index` and `direction`.
* Actions.SetVisible has 2 new arguments: `index` and `direction`.
* Actions.SetX has 2 new arguments: `index` and `direction`.
* Actions.SetXY has 2 new arguments: `index` and `direction`.
* Actions.SetY has 2 new arguments: `index` and `direction`.
* Line.getPointA now returns a Vector2 instead of an untyped object. It also now has an optional argument that allows you to pass a vec2 in to be populated, rather than creating a new one.
* Line.getPointB now returns a Vector2 instead of an untyped object. It also now has an optional argument that allows you to pass a vec2 in to be populated, rather than creating a new one.
* Rectangle.getLineA now returns a Line instead of an untyped object. It also now has an optional argument that allows you to pass a Line in to be populated, rather than creating a new one.
* Rectangle.getLineB now returns a Line instead of an untyped object. It also now has an optional argument that allows you to pass a Line in to be populated, rather than creating a new one.
* Rectangle.getLineC now returns a Line instead of an untyped object. It also now has an optional argument that allows you to pass a Line in to be populated, rather than creating a new one.
* Rectangle.getLineD now returns a Line instead of an untyped object. It also now has an optional argument that allows you to pass a Line in to be populated, rather than creating a new one.
* Triangle.getLineA now returns a Line instead of an untyped object. It also now has an optional argument that allows you to pass a Line in to be populated, rather than creating a new one.
* Triangle.getLineB now returns a Line instead of an untyped object. It also now has an optional argument that allows you to pass a Line in to be populated, rather than creating a new one.
* Triangle.getLineC now returns a Line instead of an untyped object. It also now has an optional argument that allows you to pass a Line in to be populated, rather than creating a new one.
* The GameObject `destroy` event is now emitted at the start of the destroy process, before things like the body or input managers have been removed, so you're able to use the event handler to extract any information you require from the GameObject before it's actually disposed of. Previously, the event was dispatched at the very end of the process.
* Phaser 3 is now built with Webpack v4.1.1 and all related packages have been updated (thanks @orblazer)
* On WebGL the currentScissor is now updated when the renderer `resize` method is called (thanks @jmcriat)
* PathFollower.start has been renamed to `startFollow` to avoid conflicting with the Animation component.
* PathFollower.pause has been renamed to `pauseFollow` to avoid conflicting with the Animation component.
* PathFollower.resume has been renamed to `resumeFollow` to avoid conflicting with the Animation component.
* PathFollower.stop has been renamed to `stopFollow` to avoid conflicting with the Animation component.
* BaseSound.setRate has been renamed to `calculateRate` to avoid confusion over the setting of the sounds rate.

## Version 3.2.1 - 12th March 2018

### Bug Fixes

* Fixed issue with Render Texture tinting. Fix #3336 (thanks @rexrainbow)
* Fixed Utils.String.Format (thanks @samme)
* The Matter Debug Layer wouldn't clear itself in canvas mode. Fix #3345 (thanks @samid737)
* TimerEvent.remove would dispatch the Timer event immediately based on the opposite of the method argument, making it behave the opposite of what was expected. It now only fires when requested (thanks @migiyubi)
* The TileSprite Canvas Renderer did not support rotation, scaling or flipping. Fix #3231 (thanks @TCatshoek)
* Fixed Group doesn't remove children from Scene when cleared with the `removeFromScene` argument set (thanks @iamchristopher)
* Fixed an error in the lights pipeline when no Light Manager has been defined (thanks @samme)
* The ForwardDiffuseLightPipeline now uses `sys.lights` instead of the Scene variable to avoid errors due to injection removal.
* Phaser.Display.Color.Interpolate would return NaN values because it was loading the wrong Linear function. Fix #3372 (thanks @samid737)
* RenderTexture.draw was only drawing the base frame of a Texture. Fix #3374 (thanks @samid737)
* TileSprite scaling differed between WebGL and Canvas. Fix #3338 (thanks @TCatshoek)
* Text.setFixedSize was incorrectly setting the `text` property instead of the `parent` property. Fix #3375 (thanks @rexrainbow)
* RenderTexture.clear on canvas was using the last transform state, instead of clearing the whole texture.

### Updates

* The SceneManager.render will now render a Scene as long as it's in a LOADING state or higher. Before it would only render RUNNING scenes, but this precluded those that were loading assets.
* A Scene can now be restarted by calling `scene.start()` and providing no arguments (thanks @migiyubi)
* The class GameObject has now been exposed, available via `Phaser.GameObjects.GameObject` (thanks @rexrainbow)
* A Camera following a Game Object will now take the zoom factor of the camera into consideration when scrolling. Fix #3353 (thanks @brandonvdongen)
* Calling `setText` on a BitmapText object will now recalculate its display origin values. Fix #3350 (thanks @migiyubi)
* You can now pass an object to Loader.atlas, like you you can with images. Fix #3268 (thanks @TCatshoek)
* The `onContextRestored` callback won't be defined any more unless the WebGL Renderer is in use in the following objects: BitmapMask, Static Tilemap, TileSprite and Text. This should allow those objects to now work in HEADLESS mode. Fix #3368 (thanks @16patsle)
* The SetFrame method now has two optional arguments: `updateSize` and `updateOrigin` (both true by default) which will update the size and origin of the Game Object respectively. Fix #3339 (thanks @Jerenaux)

## Version 3.2.0 - Kaori - 5th March 2018

### New Features

* The new Render Texture Game Object is now available. You can clear, fill and draw texture frames to it. The Render Texture itself can be displayed in-game with its own transform, or you can use it as a Bitmap Mask for another Game Object.
* Game.resize allows you to resize the game config, renderer and input system in one call.
* When Game.resize is called it causes all Scene.Systems to have their resize method called. This is turn emits a `resize` event which your Scene can respond to. It will be sent the new width and height of the canvas as the only two parameters.
* InputManager.resize allows you to update the bounds def and input scale in one call.
* Game.Config.roundPixels property added to prevent sub-pixel interpolation during rendering of Game Objects in WebGL and Canvas.
* Load.plugin now accepts a class as an argument as well as a URL string (thanks @nkholski)
* Tween.complete will allow you to flag a tween as being complete, no matter what stage it is at. If an onComplete callback has been defined it will be invoked. You can set an optional delay before this happens (thanks @Jerenaux for the idea)
* The Headless render mode has been implemented. You can now set HEADLESS as the `renderType` in the Game Config and it will run a special game step that skips rendering. It will still create a Canvas element, as lots of internal systems (like input) rely on it, but it will not draw anything to it. Fix #3256 (thanks @rgk)
* GameObject.setInteractive has a new boolean argument `dropZone` which will allow you to set the object as being a drop zone right from the method.
* Sprites can now be drop zones and have other Game Objects dragged onto them as targets.
* The SceneManager has a new method: `remove` which allows you to remove and destroy a Scene, freeing up the Scene key for use by future scenes and potentially clearing the Scene from active memory for gc.
* SceneManager.moveAbove will move a Scene to be directly above another Scene in the Scenes list. This is also exposed in the ScenePlugin.
* SceneManager.moveBelow will move a Scene to be directly below another Scene in the Scenes list. This is also exposed in the ScenePlugin.
* Quadratic Bezier Interpolation has been added to the Math.Interpolation functions (thanks @RiCoTeRoX)
* A new Quadratic Bezier Curve class has been added, expanding the available Curve types (thanks @RiCoTeRoX)
* Path.quadraticBezierTo allows you to add a Quadratic Bezier Curve into your Path.
* Loader.multiatlas now supports Texture Packers new JSON atlas format which exports one combined atlas for all image files. This is available if you use the new Phaser 3 Export from within Texture Packer (thanks @CodeAndWeb)
* Modified WebGLPipeline to make it easier to extend and easier to create custom rendering passes.

### Bug Fixes

* Arcade Physics Bodies didn't apply the results of `allowRotation` to the parent Game Object.
* InputManager.updateBounds wouldn't correctly get the bounds of the canvas if it had horizontal or vertical translation in the page, causing the scale factor to be off (and subsequently input values to mis-fire)
* TileSprite.setFrame now works and allows you to change the frame to any other in the texture. Fix #3232 (thanks @Jerenaux)
* Swapped the queue loop in the SceneManager to to use `_queue.length` rather than a cached length (thanks @srobertson421)
* When calling `ScenePlugin.launch` the `data` argument is now passed to the queued scenes (thanks @gaudeon)
* Rectangle.top wouldn't reset the `y` position if the value given never exceed the Rectangles bottom. Fix #3290 (thanks @chancezeus)
* The implementation of `topOnly` within the Input Manager had broken the way drop zones worked, as they were now filtered out of the display list before processing. Drop zones are now treated on their own in the Input Plugin meaning you can still have `topOnly` set and still drop an item into a drop zone. This indirectly fixed #3291 (thanks @rexrainbow)
* InputPlugin.clear now properly removes a Game Object from all internal arrays, not just the _list.
* InputPlugin.processOverOut no longer considers an item as being 'out' if it's in the internal `_drag` array.
* When a Game Object is scaled, its Arcade Physics body was still calculating its position based on its original size instead of scaled one (thanks @pixelpicosean)
* The RandomDataGenerator classes randomness has been improved thanks to the correct caching of a class property. Fix #3289 (thanks @migiyubi)
* The RandomDataGenerator `sign` property had a method collision. Fix #3323 (thanks @vinerz and @samme)
* In Arcade Physics World if you collided a group with itself it would call a missing method (`collideGroupVsSelf`), it now calls `collideGroupVsGroup` correctly (thanks @patrickgalbraith)
* The HTML5 Sound Manager would unlock the Sound API on a touch event but only if the audio files were loaded in the first Scene, if they were loaded in a subsequent Scene the audio system would never unlock. It now unlocks only if there are audio files in the cache. Fix #3311 (thanks @chancezeus)
* The Text.lineSpacing value was not taken into account when rendering the Text. Fix #3215 (thanks @sftsk)
* InputPlugin.update now takes the totals from the drag and pointerup events into consideration when deciding to fall through to the Scene below. Fix #3333 (thanks @chancezeus)

### Updates

* AnimationComponent.play now calls `setSizeToFrame()` and `updateDisplayOrigin()` on the parent Game Object in order to catch situations where you've started playing an animation on a Game Object that uses a different size to the previously set frame.
* Text.setText will check if the value given is falsey but not a zero and set to an empty string if so.
* BitmapText.setText will check if the value given is falsey but not a zero and set to an empty string if so.
* BitmapText.setText will now cast the given value to a string before setting.
* BitmapText.setText will not change the text via `setText` unless the new text is different to the old one.
* If you set `transparent` in the Game Config but didn't provide a `backgroundColor` then it would render as black. It will now be properly transparent. If you do provide a color value then it must include an alpha component.
* You can now pass normal Groups to Arcade Physics collide / overlap, as well as Physics Groups. Fix #3277 (thanks @nkholski)
* Texture.get has been optimized to fail first, then error, with a new falsey check. This allows you to skip out specifying animation frames in the animation config without generating a console warning.
* The `setFrame` method of the Texture component has been updated so that it will now automatically reset the `width` and `height` of a Game Object to match that of the new Frame. Related, it will also adjust the display origin values, because they are size based. If the Frame has a custom pivot it will set the origin to match the custom pivot instead.
* ScenePlugin.swapPosition now allows you to use it to swap the positions of any two Scenes. Before the change it only allowed you to swap the position of the calling Scene and another one, but a new optional `keyB` argument opens this up.
* The SceneManager no longer renders a Scene unless it is visible AND either running or paused. This now skips Scenes that are in an `init` state.
* The Keyboard Manager will now no longer emit `keydown` events if you keep holding a key down. Fix #3239 (thanks @squaresun)
* The SceneManager now employs a new queue for all pending Scenes, creating them and booting them in strict sequence. This should prevent errors where Scenes were unable to reference other Scenes further down the boot list in their create functions. Fix #3314 (thanks @max1701 @rblopes)
* Game.preBoot and Game.postBoot callbacks now pass an instance of the game to the callback (thanks @rblopes)
* Graphics.arc in WebGL mode now works more like arc does in Canvas (thanks @Twilrom)
* GameObjects now emit a 'destroy' event when they are destroyed, which you can use to perform any additional processing you require. Fix #3251 (thanks @rexrainbow)
* If an HTML5AudioSound sound fails to play it will now issue a console.warn (thanks @samme)
* Phaser is now running Travis CI build testing again (thanks @vpmedia)
* Documentation updates: thanks to @melissaelopez @samme @jblang94 

## Version 3.1.2 - 23rd February 2018

### Updates

* Hundreds of JSDoc fixes across the whole API.
* Tween.updateTweenData will now check to see if the Tween target still exists before trying to update its properties.
* If you try to use a local data URI in the Loader it now console warns instead of logs (thanks @samme)

### Bug Fixes

* The KeyCode `FORWAD_SLASH` had a typo and has been changed to `FORWARD_SLASH`. Fix #3271 (thanks @josedarioxyz)
* Fixed issue with vertex buffer creation on Static Tilemap Layer, causing tilemap layers to appear black. Fix #3266 (thanks @akleemans)
* Implemented Static Tilemap Layer scaling and Tile alpha support.
* Fixed issue with null texture on Particle Emitter batch generation. This would manifest if you had particles with blend modes on-top of other images not appearing.
* Added missing data parameter to ScenePlugin. Fixes #3810 (thanks @AleBles)

## Version 3.1.1 - 20th February 2018

### Updates

* The entire codebase now passes our eslint config (which helped highlight a few errors), if you're submitting a PR, please ensure your PR passes the config too.
* The Web Audio Context is now suspended instead of closed to allow for prevention of 'Failed to construct AudioContext: maximum number of hardware contexts reached' errors from Chrome in a hot reload environment. We still strongly recommend reusing the same context in a production environment. See [this example](http://labs.phaser.io/view.html?src=src%5Caudio%5CWeb%20Audio%5CReuse%20AudioContext.js) for details. Fixes #3238 (thanks @z0y1 @Ziao)
* The Webpack shell plugin now fires on `onBuildExit`, meaning it'll update the examples if you use `webpack watch` (thanks @rblopes)
* Added `root: true` flag to the eslint config to stop it scanning further-up the filesystem.

### Bug Fixes

* Math.Fuzzy.Floor had an incorrect method signature.
* Arcade Physics World didn't import GetOverlapX or GetOverlapY, causing `separateCircle` to break.
* TileSprite was missing a gl reference, causing it to fail during a context loss and restore.
* The Mesh Game Object Factory entry had incorrect arguments passed to Mesh constructor.
* Removed unused `_queue` property from `ScenePlugin` class (thanks @rblopes)
* The variable `static` is no longer used in Arcade Physics, fixing the 'static is a reserved word' in strict mode error (thanks @samme)
* Fixed `Set.union`, `Set.intersect` and `Set.difference` (thanks @yupaul)
* The corner tints were being applied in the wrong order. Fixes #3252 (thanks @Rybar)
* BitmapText objects would ignore calls to setOrigin. Fixes #3249 (thanks @amkazan)
* Fixed a 1px camera jitter and bleeding issue in the renderer. Fixes #3245 (thanks @bradharms)
* Fixed the error `WebGL: INVALID_ENUM: blendEquation: invalid mode.` that would arise on iOS. Fixes #3244 (thanks @Ziao)
* The `drawBlitter` function would crash if `roundPixels` was true. Fixes #3243 (thanks @Jerenaux and @vulcanoidlogic)

## Version 3.1.0 - Onishi - 16th February 2018

### Updates

* Vertex resource handling code updated, further optimizing the WebGL batching. You should now see less gl ops per frame across all batches.
* The `Blitter` game object has been updated to use the `List` structure instead of `DisplayList`.
* Arcade Physics World `disableBody` has been renamed `disableGameObjectBody` to more accurately reflect what it does.
* Lots of un-used properties were removed from the Arcade Physics Static Body object.
* Arcade Physics Static Body can now refresh itself from its parent via `refreshBody`.

### Bug Fixes

* A couple of accidental uses of `let` existed, which broke Image loading in Safari # (thanks Yat Hin Wong)
* Added the static property `Graphics.TargetCamera` was added back in which fixed `Graphics.generateTexture`.
* The SetHitArea Action now calls `setInteractive`, fixing `Group.createMultiple` when a hitArea has been set.
* Removed rogue Tween emit calls. Fix #3222 (thanks @ZaDarkSide)
* Fixed incorrect call to TweenManager.makeActive. Fix #3219 (thanks @ZaDarkSide)
* The Depth component was missing from the Zone Game Object. Fix #3213 (thanks @Twilrom)
* Fixed issue with `Blitter` overwriting previous objects vertex data.
* The `Tile` game object tinting was fixed, so tiles now honor alpha values correctly.
* The `BitmapMask` would sometimes incorrectly bind its resources.
* Fixed the wrong Extend target in MergeXHRSettings (thanks @samme)

### New Features

* Destroying a Game Object will now call destroy on its physics body, if it has one set.
* Arcade Physics Colliders have a new `name` property and corresponding `setName` method.
* Matter.js bodies now have an inlined destroy method that removes them from the World.
* Impact bodies now remove themselves from the World when destroyed.
* Added Vector2.ZERO static property.<|MERGE_RESOLUTION|>--- conflicted
+++ resolved
@@ -19,13 +19,10 @@
 * HTML5AudioSound.setVolume is a chainable way to set the volume of a single Sound instance.
 * HTML5AudioSound.setSeek is a chainable way to set seek to a point of a single Sound instance.
 * HTML5AudioSound.setLoop is a chainable way to set the loop state of a single Sound instance.
-<<<<<<< HEAD
-* A new property was added to BitmapText, 'letterSpacing' which accepts a positive or negative number to add/reduce spacing in between characters.
-=======
+* BitmapText has a new property `letterSpacing` which accepts a positive or negative number to add / reduce spacing between characters (thanks @wtravO)
 * Matter Physics has two new debug properties: `debugShowJoint` and `debugJointColor`. If defined they will display joints in Matter bodies during the postUpdate debug phase (only if debug is enabled) (thanks @OmarShehata)
 * You can now pass a Sprite Sheet or Canvas as the Texture key to `Tilemap.addTileset` and it will work in WebGL, where-as before it would display a corrupted tilemap. Fix #3407 (thanks @Zykino)
 * Graphics.slice allows you to easily draw a Pacman, or slice of pie shape to a Graphics object.
->>>>>>> 67c0bb80
 
 ### Bug Fixes
 
